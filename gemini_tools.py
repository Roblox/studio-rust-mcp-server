import json
import logging
import asyncio
from typing import Any, Dict, List # Added List for ROBLOX_MCP_TOOLS type hint if needed
from google import genai # I.1
from google.genai import types # I.2

# --- Data Type Formatting for Gemini ---
# When providing arguments for tools, especially within complex structures like
# the 'properties' dictionary or 'arguments' list, use the following formats:
#
# Vector3: Represents a 3D vector or coordinates.
#   Format: { "x": number, "y": number, "z": number }
#   Example: { "x": 10.5, "y": 20, "z": 5.0 }
#
# Color3: Represents an RGB color. Values for r, g, b should be between 0 and 1.
#   Format: { "r": number, "g": number, "b": number }
#   Example: { "r": 0.0, "g": 0.5, "b": 1.0 } (for a shade of blue)
#
# CFrame: Represents a coordinate frame (position and orientation) in 3D space.
#   Position is a Vector3. Orientation is represented by Euler angles in degrees (XYZ order).
#   Format: { "position": {"x":0, "y":0, "z":0}, "orientation": {"x":0, "y":0, "z":0} }
#   Example: { "position": {"x":10, "y":5, "z":2}, "orientation": {"x":0, "y":90, "z":0} } (90-degree rotation around Y-axis)
#
# Enum: Roblox Enums should be passed as their full string path.
#   Format: "Enum.Material.Plastic"
#   Example: "Enum.Material.Neon", "Enum.KeyCode.Space"
#
# Instance Path: A string representing the hierarchical path to an instance in the game's DataModel.
#   Format: "Workspace.MyModel.MyPart"
#   Example: "Lighting.Atmosphere", "game.Players.LocalPlayer"
#
# UDim2: Represents a 2D dimension with scale and offset for both X and Y axes. Used for GUI Size and Position.
#   Format: { "scale_x": number, "offset_x": number, "scale_y": number, "offset_y": number }
#   Example: { "scale_x": 0.5, "offset_x": 100, "scale_y": 0.1, "offset_y": 5 }
#
# ---

# Assuming these will be in the same directory or PYTHONPATH is set up
from mcp_client import MCPClient, MCPConnectionError
from console_ui import ConsoleFormatter

logger = logging.getLogger(__name__)

# --- MCP Tool Definitions for Gemini ---
# II.1. Rename ROBLOX_MCP_TOOLS to ROBLOX_MCP_TOOLS_NEW_SDK_INSTANCE
ROBLOX_MCP_TOOLS_NEW_SDK_INSTANCE = types.Tool(
    function_declarations=[
        # --- Kept Existing Tools ---
        types.FunctionDeclaration(
            name="insert_model",
            description=(
                "Searches the Roblox Creator Store/Marketplace for a model and inserts the top result into the "
                "current Roblox Studio place. Best for general requests like 'add a tree' or 'find a sports car'."
            ),
            parameters=types.Schema(
                type=types.Type.OBJECT,
                properties={
                    "query": types.Schema(type=types.Type.STRING, description="A search query for the model, e.g., 'red brick wall', 'low poly tree', 'sports car'.")
                },
                required=["query"]
            )
        ),
        types.FunctionDeclaration(
            name="RunCode",
            description=(
                "Executes a string of Luau code directly within Roblox Studio, typically in a global context. "
                "Use this for quick tests, simple commands, or actions not tied to a specific script instance. "
                "The output from `print()` statements in the command will be returned. "
<<<<<<< HEAD
                "Example: `run_code(command='print(workspace.Baseplate.Size)')`"
=======
                "Example: `RunCode(command='print(workspace.Baseplate.Size)')`"
>>>>>>> 3138eb2e
            ),
            parameters=types.Schema(
                type=types.Type.OBJECT,
                properties={
                    "command": types.Schema(type=types.Type.STRING, description="The Luau command to execute. Must be valid Luau syntax.")
                },
                required=["command"]
            )
        ),
        types.FunctionDeclaration(
            name="get_selection",
            description="Returns a list of the full paths of all instances currently selected in the Roblox Studio editor. Returns an empty list if nothing is selected.",
            parameters=types.Schema(type=types.Type.OBJECT, properties={}) # Empty properties
        ),

        # --- Core Instance Manipulation Tools (Phase 1) ---
        types.FunctionDeclaration(
            name="CreateInstance",
            description="Creates any Roblox Instance (e.g., Part, SpotLight, Sound, Script) with initial properties. For Parent, use its string path. For Vector3, use {'x':0,'y':0,'z':0}. For Color3 (0-1 range), use {'r':0,'g':0,'b':0}. For CFrame (position & orientation in degrees), use {'position': vec3_dict, 'orientation': vec3_dict_degrees}. For Enums, use string like 'Enum.Material.Plastic'. For ColorSequence properties (e.g., on ParticleEmitters), provide as `{'start_color':color3_dict, 'end_color':color3_dict}` or full `{'keys': [{'time':t, 'value':color3_dict}, ...]}`. For NumberSequence (e.g., ParticleEmitter.Transparency), use `{'start_value':num, 'end_value':num}` or full `{'keys': [{'time':t, 'value':num}, ...]}`.",
            parameters=types.Schema(
                type=types.Type.OBJECT,
                properties={
                    "class_name": types.Schema(type=types.Type.STRING, description="Class name of the instance to create (e.g., 'Part', 'SpotLight', 'Script')."),
                    "properties": types.Schema(
                        type=types.Type.OBJECT,
                        description="Dictionary of property names and initial values. E.g., {'Name': 'MyCoolPart', 'Parent': 'Workspace.Model', 'Size': {'x':1,'y':1,'z':1}, 'Color': {'r':1,'g':0,'b':0}}."
                    )
                },
                required=["class_name", "properties"]
            )
        ),
        types.FunctionDeclaration(
            name="set_instance_properties",
            description="Sets multiple properties of an existing Roblox instance. Use defined dictionary structures for complex types like Vector3, Color3 (0-1 range), CFrame (degrees for orientation). Enums as strings. This includes ColorSequence (e.g., `{'start_color':color3_dict, 'end_color':color3_dict}` or full key array) and NumberSequence (e.g., `{'start_value':num, 'end_value':num}` or full key array) properties.",
            parameters=types.Schema(
                type=types.Type.OBJECT,
                properties={
                    "path": types.Schema(type=types.Type.STRING, description="Path to the instance (e.g., 'Workspace.MyPart')."),
                    "properties": types.Schema(
                        type=types.Type.OBJECT,
                        description="Dictionary of property names and new values. E.g., {'Transparency': 0.5, 'Position': {'x':10,'y':5,'z':0}, 'Material': 'Enum.Material.Metal'}."
                    )
                },
                required=["path", "properties"]
            )
        ),
        types.FunctionDeclaration(
            name="get_instance_properties",
            description="Retrieves specified properties of an existing Roblox instance. Returns a dictionary of property names and their values. Complex types will be returned in their described dictionary/string formats.",
            parameters=types.Schema(
                type=types.Type.OBJECT,
                properties={
                    "path": types.Schema(type=types.Type.STRING, description="Path to the instance (e.g., 'Workspace.ExistingPart')."),
                    "property_names": types.Schema(
                        type=types.Type.ARRAY,
                        items=types.Schema(type=types.Type.STRING),
                        description="List of property names to retrieve (e.g., ['Size', 'Color', 'CFrame', 'Material'])."
                    )
                },
                required=["path", "property_names"]
            )
        ),
        types.FunctionDeclaration(
            name="call_instance_method",
            description="Calls a method on an instance. Arguments for complex types (Vector3, Color3, CFrame, Enums) should use their dictionary or string format. E.g., Humanoid:MoveTo({'x':1,'y':2,'z':3}) or Part:SetNetworkOwner(nil).",
            parameters=types.Schema(
                type=types.Type.OBJECT,
                properties={
                    "path": types.Schema(type=types.Type.STRING, description="Path to the instance (e.g., 'Workspace.MyPart')."),
                    "method_name": types.Schema(type=types.Type.STRING, description="Name of the method to call (e.g., 'MoveTo', 'Destroy', 'SetNetworkOwner')."),
                    "arguments": types.Schema(
                        type=types.Type.ARRAY,
                        items=types.Schema(), # Luau side handles type validation of individual args
                        description="List of arguments for the method. Use defined dict/string formats for complex types. Empty list if no arguments. E.g., [{'x':10,'y':0,'z':5}] for MoveTo, or [nil] for SetNetworkOwner(nil)."
                    )
                },
                required=["path", "method_name", "arguments"]
            )
        ),
        types.FunctionDeclaration(
            name="delete_instance",
            description="Deletes the specified instance from the game.",
            parameters=types.Schema(
                type=types.Type.OBJECT,
                properties={
                    "path": types.Schema(type=types.Type.STRING, description="Path to the instance to delete (e.g., 'Workspace.ObsoletePart').")
                },
                required=["path"]
            )
        ),
        types.FunctionDeclaration(
            name="select_instances",
            description="Sets the current selection in Roblox Studio to the specified instances. Pass an empty list to clear the selection.",
            parameters=types.Schema(
                type=types.Type.OBJECT,
                properties={
                    "paths": types.Schema(
                        type=types.Type.ARRAY,
                        items=types.Schema(type=types.Type.STRING),
                        description="A list of paths to the instances to select (e.g., ['Workspace.Part1', 'Workspace.Model.Part2']). Empty list clears selection."
                    )
                },
                required=["paths"]
            )
        ),

        # --- Essential Service Tools (Phase 1) ---
        types.FunctionDeclaration(
            name="run_script",
            description="Creates a new Script or LocalScript, sets its source code, and parents it to the specified instance. Returns the path to the created script or an error.",
            parameters=types.Schema(
                type=types.Type.OBJECT,
                properties={
                    "parent_path": types.Schema(type=types.Type.STRING, description="Path to the instance where the script will be parented (e.g., 'Workspace.MyPart', 'StarterPlayer.StarterPlayerScripts')."),
                    "script_source": types.Schema(type=types.Type.STRING, description="The Luau source code for the script."),
                    "script_name": types.Schema(type=types.Type.STRING, description="The name for the new script instance (e.g., 'MyLogicScript')."),
                    "script_type": types.Schema(type=types.Type.STRING, enum=["Script", "LocalScript"], description="Type of script to create: 'Script' or 'LocalScript'.")
                },
                required=["parent_path", "script_source", "script_name", "script_type"]
            )
        ),
        types.FunctionDeclaration(
            name="set_lighting_property",
            description="Sets a property of the Lighting service. Use dictionary format for Color3 (0-1 range), Vector3. E.g., set 'Ambient' to {'r':0.1,'g':0.1,'b':0.1}.",
            parameters=types.Schema(
                type=types.Type.OBJECT,
                properties={
                    "property_name": types.Schema(type=types.Type.STRING, description="Name of the Lighting service property (e.g., 'Ambient', 'Brightness', 'ClockTime', 'Technology')."),
                    "value": types.Schema(type=types.Type.STRING, description="New value for the property. Use dicts for Color3/Vector3, string for Enums. Value will be parsed by Luau.")
                },
                required=["property_name", "value"]
            )
        ),
        types.FunctionDeclaration(
            name="get_lighting_property",
            description="Gets a property of the Lighting service. Returns value in its appropriate dict/string/primitive format.",
            parameters=types.Schema(
                type=types.Type.OBJECT,
                properties={
                    "property_name": types.Schema(type=types.Type.STRING, description="Name of the Lighting service property to retrieve (e.g., 'Ambient', 'ClockTime').")
                },
                required=["property_name"]
            )
        ),
        types.FunctionDeclaration(
            name="play_sound_id",
            description="Creates a Sound instance, sets its SoundId, parents it (defaults to Workspace), optionally sets properties (Volume, Looping), and plays it. Returns path to Sound instance or error.",
            parameters=types.Schema(
                type=types.Type.OBJECT,
                properties={
                    "sound_id": types.Schema(type=types.Type.STRING, description="Roblox Sound ID (e.g., 'rbxassetid://123456789')."),
                    "parent_path": types.Schema(type=types.Type.STRING, default="Workspace", description="Optional. Path to parent the Sound instance. Defaults to 'Workspace' if not specified or invalid."),
                    "properties": types.Schema(
                        type=types.Type.OBJECT,
                        description="Optional. Dictionary of properties for the Sound instance, e.g., {'Volume': 0.5, 'Looping': True, 'Name': 'MySound'}."
                    )
                },
                required=["sound_id"]
            )
        ),
        types.FunctionDeclaration(
            name="set_workspace_property",
            description="Sets a property of the Workspace service. Use dictionary format for Vector3. E.g., set 'Gravity' to {'x':0,'y':-196.2,'z':0}.",
            parameters=types.Schema(
                type=types.Type.OBJECT,
                properties={
                    "property_name": types.Schema(type=types.Type.STRING, description="Name of the Workspace service property (e.g., 'Gravity', 'FilteringEnabled')."),
                    "value": types.Schema(type=types.Type.STRING, description="New value for the property. Use dicts for Vector3, string for Enums. Value will be parsed by Luau.")
                },
                required=["property_name", "value"]
            )
        ),
        types.FunctionDeclaration(
            name="get_workspace_property",
            description="Gets a property of the Workspace service. Returns value in its appropriate dict/string/primitive format.",
            parameters=types.Schema(
                type=types.Type.OBJECT,
                properties={
                    "property_name": types.Schema(type=types.Type.STRING, description="Name of the Workspace service property to retrieve (e.g., 'Gravity', 'FilteringEnabled').")
                },
                required=["property_name"]
            )
        ),
        types.FunctionDeclaration(
            name="kick_player",
            description="Kicks a player from the game. This requires the game to be running (e.g. Play Solo or server).",
            parameters=types.Schema(
                type=types.Type.OBJECT,
                properties={
                    "player_path_or_name": types.Schema(type=types.Type.STRING, description="Full path to the Player object (e.g., 'game.Players.Username') or just the player's username string."),
                    "kick_message": types.Schema(type=types.Type.STRING, default="You have been kicked from the game.", description="Message to display to the kicked player.")
                },
                required=["player_path_or_name"]
            )
        ),
        types.FunctionDeclaration(
            name="create_team",
            description="Creates a new Team in the Teams service.",
            parameters=types.Schema(
                type=types.Type.OBJECT,
                properties={
                    "team_name": types.Schema(type=types.Type.STRING, description="The name of the new team (e.g., 'Red Team')."),
                    "team_color_brickcolor_string": types.Schema(type=types.Type.STRING, description="BrickColor string for the team color (e.g., 'Bright red', 'Really blue'). See Roblox BrickColor codes."),
                    "auto_assignable": types.Schema(type=types.Type.BOOLEAN, default=True, description="Whether players are automatically assigned to this team. Defaults to true.")
                },
                required=["team_name", "team_color_brickcolor_string"]
            )
        ),

        # --- Phase 2 Tools ---
        types.FunctionDeclaration(
            name="tween_properties",
            description="Smoothly animates specified properties of an instance (e.g., Position, Size, Transparency, Color) to target values over time using TweenService. Does not wait for tween completion. For complex properties like Vector3, Color3, use their dictionary formats.",
            parameters=types.Schema(
                type=types.Type.OBJECT,
                properties={
                    "instance_path": types.Schema(type=types.Type.STRING, description="Path to the instance to tween."),
                    "duration": types.Schema(type=types.Type.NUMBER, description="Duration of the tween in seconds."),
                    "easing_style": types.Schema(type=types.Type.STRING, description="Enum.EasingStyle string (e.g., 'Linear', 'Quad', 'Elastic')."),
                    "easing_direction": types.Schema(type=types.Type.STRING, description="Enum.EasingDirection string (e.g., 'In', 'Out', 'InOut')."),
                    "repeat_count": types.Schema(type=types.Type.INTEGER, description="Optional. Number of times to repeat. Default 0. Use -1 for infinite.", nullable=True),
                    "reverses": types.Schema(type=types.Type.BOOLEAN, description="Optional. If true, tween plays forwards then reverses. Default false.", nullable=True),
                    "delay_time": types.Schema(type=types.Type.NUMBER, description="Optional. Delay in seconds before tween starts. Default 0.", nullable=True),
                    "properties_to_tween": types.Schema(type=types.Type.OBJECT, description="Dictionary of properties and target values. E.g., {'Position': {'x':10,'y':20,'z':30}, 'Transparency': 0.8}.")
                },
                required=["instance_path", "duration", "easing_style", "easing_direction", "properties_to_tween"]
            )
        ),
        types.FunctionDeclaration(
            name="add_tag",
            description="Adds a tag to the specified instance using CollectionService.",
            parameters=types.Schema(
                type=types.Type.OBJECT,
                properties={
                    "instance_path": types.Schema(type=types.Type.STRING, description="Path to the instance."),
                    "tag_name": types.Schema(type=types.Type.STRING, description="The tag string to add.")
                },
                required=["instance_path", "tag_name"]
            )
        ),
        types.FunctionDeclaration(
            name="remove_tag",
            description="Removes a tag from the specified instance using CollectionService.",
            parameters=types.Schema(
                type=types.Type.OBJECT,
                properties={
                    "instance_path": types.Schema(type=types.Type.STRING, description="Path to the instance."),
                    "tag_name": types.Schema(type=types.Type.STRING, description="The tag string to remove.")
                },
                required=["instance_path", "tag_name"]
            )
        ),
        types.FunctionDeclaration(
            name="get_instances_with_tag",
            description="Returns a list of full paths for all instances that have the specified tag.",
            parameters=types.Schema(
                type=types.Type.OBJECT,
                properties={
                    "tag_name": types.Schema(type=types.Type.STRING, description="The tag string to search for.")
                },
                required=["tag_name"]
            )
        ),
        types.FunctionDeclaration(
            name="has_tag",
            description="Checks if an instance has a specific tag.",
            parameters=types.Schema(
                type=types.Type.OBJECT,
                properties={
                    "instance_path": types.Schema(type=types.Type.STRING, description="Path to the instance."),
                    "tag_name": types.Schema(type=types.Type.STRING, description="The tag string to check.")
                },
                required=["instance_path", "tag_name"]
            )
        ),
        types.FunctionDeclaration(
            name="compute_path",
            description="Computes a path using PathfindingService. Expects Vector3 dictionaries for positions. Returns waypoints or status.",
            parameters=types.Schema(
                type=types.Type.OBJECT,
                properties={
                    "start_position": types.Schema(type=types.Type.OBJECT, description="Vector3 dictionary for start: {'x':0,'y':0,'z':0}."),
                    "end_position": types.Schema(type=types.Type.OBJECT, description="Vector3 dictionary for end: {'x':0,'y':0,'z':0}."),
                    "agent_parameters": types.Schema(type=types.Type.OBJECT, description="Optional. Dict for agent params: {'AgentRadius': 2, 'Costs': {'Walkable':1}}.", nullable=True)
                },
                required=["start_position", "end_position"]
            )
        ),
        types.FunctionDeclaration(
            name="create_proximity_prompt",
            description="Creates a ProximityPrompt instance. Scripting its Triggered event requires a separate 'run_script' call.",
            parameters=types.Schema(
                type=types.Type.OBJECT,
                properties={
                    "parent_part_path": types.Schema(type=types.Type.STRING, description="Path to the Part the prompt will be attached to."),
                    "properties": types.Schema(type=types.Type.OBJECT, description="Optional. Dict for ProximityPrompt properties (e.g., {'ActionText': 'Interact'}).", nullable=True)
                },
                required=["parent_part_path"]
            )
        ),
        types.FunctionDeclaration(
            name="get_product_info",
            description="Retrieves information about an asset from the marketplace.",
            parameters=types.Schema(
                type=types.Type.OBJECT,
                properties={
                    "asset_id": types.Schema(type=types.Type.INTEGER, description="The ID of the asset."),
                    "info_type": types.Schema(type=types.Type.STRING, description="Enum.InfoType string (e.g., 'Asset', 'Product').") # Or types.Schema(type=types.Type.STRING, enum=["Asset", "Product"])
                },
                required=["asset_id", "info_type"]
            )
        ),
        types.FunctionDeclaration(
            name="prompt_purchase",
            description="Prompts a player to purchase a general asset (like a model or UGC item) using its asset ID. For game passes, a different specific prompt might be needed on the Roblox side. Requires player interaction.",
            parameters=types.Schema(
                type=types.Type.OBJECT,
                properties={
                    "player_path": types.Schema(type=types.Type.STRING, description="Path to player instance (e.g., 'Players.Username')."),
                    "asset_id": types.Schema(type=types.Type.INTEGER, description="The ID of the asset to purchase.")
                },
                required=["player_path", "asset_id"]
            )
        ),
        types.FunctionDeclaration(
            name="add_debris_item",
            description="Adds an instance to Debris service for auto-destruction after a specified lifetime.",
            parameters=types.Schema(
                type=types.Type.OBJECT,
                properties={
                    "instance_path": types.Schema(type=types.Type.STRING, description="Path to the instance for Debris."),
                    "lifetime": types.Schema(type=types.Type.NUMBER, description="Lifetime in seconds before destruction.")
                },
                required=["instance_path", "lifetime"]
            )
        ),

        # --- Phase 3 Tools (UI & Input) ---
        types.FunctionDeclaration(
            name="create_gui_element",
            description="Creates GUI elements (ScreenGui, Frame, TextButton, etc.). Parent ScreenGuis to Player paths (e.g., 'Players.LocalPlayer.PlayerGui') or 'StarterGui'. Others to parent GUI elements. For UDim2 (Size/Position), use {'scale_x':0,'offset_x':0,'scale_y':0,'offset_y':0}. If `element_type` is 'ScreenGui' and `parent_path` is nil, it attempts to parent to `Players.LocalPlayer.PlayerGui`; this will error if `LocalPlayer` is not available (e.g., in a server-side context without a specific player target).",
            parameters=types.Schema(
                type=types.Type.OBJECT,
                properties={
                    "element_type": types.Schema(type=types.Type.STRING, description="Class name of GUI element (e.g., 'ScreenGui', 'Frame', 'TextButton')."),
                    "parent_path": types.Schema(type=types.Type.STRING, description="Optional. Path to parent GUI element, Player (e.g. 'Players.LocalPlayer.PlayerGui'), or 'StarterGui'. Context-dependent if nil for ScreenGui.", nullable=True),
                    "properties": types.Schema(type=types.Type.OBJECT, description="Optional. Dict of properties. E.g., {'Name':'MyButton', 'Size':{'scale_x':0.1,'offset_x':0,'scale_y':0.1,'offset_y':0}, 'Text':'Click'}.", nullable=True)
                },
                required=["element_type"]
            )
        ),
        types.FunctionDeclaration(
            name="get_mouse_position",
            description="Returns the current 2D screen position (X, Y) of the mouse cursor.",
            parameters=types.Schema(type=types.Type.OBJECT, properties={})
        ),
        types.FunctionDeclaration(
            name="get_mouse_hit_cframe",
            description="Returns CFrame (position & orientation dict) in 3D space mouse is pointing at. Can specify camera path.",
            parameters=types.Schema(
                type=types.Type.OBJECT,
                properties={
                     "camera_path": types.Schema(type=types.Type.STRING, description="Optional. Path to Camera instance. Defaults to Workspace.CurrentCamera.", nullable=True)
                }
                # No required parameters, camera_path is optional
            )
        ),
        types.FunctionDeclaration(
            name="is_key_down",
            description="Checks if a keyboard key is currently pressed. Use Enum.KeyCode string (e.g., 'E', 'Space', 'LeftShift', 'KeypadOne').",
            parameters=types.Schema(
                type=types.Type.OBJECT,
                properties={
                    "key_code_string": types.Schema(type=types.Type.STRING, description="KeyCode string (e.g., 'E', 'Space', 'KeypadOne').")
                },
                required=["key_code_string"]
            )
        ),
        types.FunctionDeclaration(
            name="is_mouse_button_down",
            description="Checks if a mouse button is currently pressed. Use Enum.UserInputType string for mouse buttons (e.g., 'MouseButton1', 'MouseButton2', 'MouseButton3').",
            parameters=types.Schema(
                type=types.Type.OBJECT,
                properties={
                    "mouse_button_string": types.Schema(type=types.Type.STRING, description="Mouse button UserInputType string (e.g., 'MouseButton1').")
                },
                required=["mouse_button_string"]
            )
        ),

        # --- Phase 4 Tools (DataStores) ---
        types.FunctionDeclaration(
            name="save_data",
            description="Saves a Lua table (as JSON object/array, string, number, or boolean) to a DataStore using a name and key.",
            parameters=types.Schema(
                type=types.Type.OBJECT,
                properties={
                    "store_name": types.Schema(type=types.Type.STRING, description="Name of the DataStore."),
                    "key": types.Schema(type=types.Type.STRING, description="The key to save data under."),
                    "data": types.Schema(type=types.Type.STRING, description="Data to save (JSON object/array, string, number, or boolean). Complex Lua tables will be JSON encoded by the client; provide as valid JSON structure. Value will be parsed by Luau.")
                },
                required=["store_name", "key", "data"]
            )
        ),
        types.FunctionDeclaration(
            name="load_data",
            description="Loads data from a DataStore using a name and key. Returns data in JSON-friendly format.",
            parameters=types.Schema(
                type=types.Type.OBJECT,
                properties={
                    "store_name": types.Schema(type=types.Type.STRING, description="Name of the DataStore."),
                    "key": types.Schema(type=types.Type.STRING, description="The key to load data from.")
                },
                required=["store_name", "key"]
            )
        ),
        types.FunctionDeclaration(
            name="increment_data",
            description="Atomically increments or decrements a numerical value stored in a DataStore. If the key does not exist, it's initialized with the increment_by value.",
            parameters=types.Schema(
                type=types.Type.OBJECT,
                properties={
                    "store_name": types.Schema(type=types.Type.STRING, description="Name of the DataStore."),
                    "key": types.Schema(type=types.Type.STRING, description="The key for the numerical value."),
                    "increment_by": types.Schema(type=types.Type.NUMBER, description="Amount to increment by. Can be negative to decrement.")
                },
                required=["store_name", "key", "increment_by"]
            )
        ),
        types.FunctionDeclaration(
            name="remove_data",
            description="Removes data for a specific key from a DataStore.",
            parameters=types.Schema(
                type=types.Type.OBJECT,
                properties={
                    "store_name": types.Schema(type=types.Type.STRING, description="Name of the DataStore."),
                    "key": types.Schema(type=types.Type.STRING, description="The key of the data to remove.")
                },
                required=["store_name", "key"]
            )
        ),

        # --- Phase 5 Tools (Teleport, Chat, HTTP, Teams, InsertService, Utility) ---
        types.FunctionDeclaration(
            name="teleport_player_to_place",
            description="Teleports one or more players to a different place in the same game or a different game. Requires valid player paths and a place ID.",
            parameters=types.Schema(
                type=types.Type.OBJECT,
                properties={
                    "player_paths": types.Schema(type=types.Type.ARRAY, items=types.Schema(type=types.Type.STRING), description="List of full paths to Player instances to teleport (e.g., ['Players.Player1', 'Players.Player2'])."),
                    "place_id": types.Schema(type=types.Type.INTEGER, description="The ID of the destination place."),
                    "job_id": types.Schema(type=types.Type.STRING, description="Optional. Specific server job ID to teleport to.", nullable=True),
                    "teleport_data": types.Schema(type=types.Type.OBJECT, description="Optional. Data to pass to the destination place (accessible via GetTeleportData). Should be a JSON object.", nullable=True),
                    "custom_loading_screen_gui_path": types.Schema(type=types.Type.STRING, description="Optional. Path to a custom ScreenGui for loading screen.", nullable=True)
                },
                required=["player_paths", "place_id"]
            )
        ),
        types.FunctionDeclaration(
            name="get_teleport_data",
            description="Retrieves data passed to the current place via a teleport. Only useful if the place was teleported to with data.",
            parameters=types.Schema(type=types.Type.OBJECT, properties={})
        ),
        types.FunctionDeclaration(
            name="send_chat_message",
            description="Sends a message to a TextChannel. If `speaker_path` is provided, that instance is the source. If `channel_name` is nil, a default system channel is targeted. True private whispers are not directly supported; to simulate, Gemini can format the message content e.g., '[To TargetPlayer]: your message'.",
            parameters=types.Schema(
                type=types.Type.OBJECT,
                properties={
                    "message_text": types.Schema(type=types.Type.STRING, description="The text of the message to send."),
                    "channel_name": types.Schema(type=types.Type.STRING, description="Optional. Name of the chat channel (e.g., 'All', 'Team'). Defaults to system behavior.", nullable=True),
                    "speaker_path": types.Schema(type=types.Type.STRING, description="Optional. Path to an instance to act as speaker (e.g. an NPC's Part or Model).", nullable=True),
                    "target_player_path": types.Schema(type=types.Type.STRING, description="Optional. Path to a Player instance for a whisper/private message.", nullable=True)
                },
                required=["message_text"]
            )
        ),
        types.FunctionDeclaration(
            name="filter_text_for_player",
            description="Filters text according to Roblox chat filter rules for a specific player. Returns the filtered text.",
            parameters=types.Schema(
                type=types.Type.OBJECT,
                properties={
                    "text_to_filter": types.Schema(type=types.Type.STRING, description="The text to be filtered."),
                    "player_path": types.Schema(type=types.Type.STRING, description="Path to the Player instance for whom the text is being filtered.")
                },
                required=["text_to_filter", "player_path"]
            )
        ),
        types.FunctionDeclaration(
            name="create_text_channel",
            description="Creates a new text chat channel in the Chat service.",
            parameters=types.Schema(
                type=types.Type.OBJECT,
                properties={
                    "channel_name": types.Schema(type=types.Type.STRING, description="The name for the new text channel."),
                    "properties": types.Schema(type=types.Type.OBJECT, description="Optional. Dictionary of properties for the TextChannel (e.g., {'WelcomeMessage': 'Hi!'}).", nullable=True)
                },
                required=["channel_name"]
            )
        ),
        # http_request tool removed.
        types.FunctionDeclaration(
            name="get_teams",
            description="Returns a list of all teams in the game, with their names and full paths.",
            parameters=types.Schema(type=types.Type.OBJECT, properties={})
        ),
        types.FunctionDeclaration(
            name="get_players_in_team",
            description="Returns a list of players (names and paths) in a specific team.",
            parameters=types.Schema(
                type=types.Type.OBJECT,
                properties={
                    "team_path_or_name": types.Schema(type=types.Type.STRING, description="Full path to the Team instance or its exact name.")
                },
                required=["team_path_or_name"]
            )
        ),
        types.FunctionDeclaration(
            name="load_asset_by_id",
            description="Loads an asset from Roblox using its ID via InsertService. Returns the path to the loaded asset container (typically a Model).",
            parameters=types.Schema(
                type=types.Type.OBJECT,
                properties={
                    "asset_id": types.Schema(type=types.Type.INTEGER, description="The ID of the asset to load."),
                    "parent_path": types.Schema(type=types.Type.STRING, description="Optional. Path to the instance where the loaded asset should be parented. Defaults to Workspace.", nullable=True),
                    "desired_name": types.Schema(type=types.Type.STRING, description="Optional. Name to give the loaded asset model.", nullable=True)
                },
                required=["asset_id"]
            )
        ),
        types.FunctionDeclaration(
            name="get_children_of_instance",
            description="Returns a list of full paths for all immediate children of the specified instance.",
            parameters=types.Schema(
                type=types.Type.OBJECT,
                properties={
                    "instance_path": types.Schema(type=types.Type.STRING, description="Path to the instance whose children are to be retrieved.")
                },
                required=["instance_path"]
            )
        ),
        types.FunctionDeclaration(
            name="get_descendants_of_instance",
            description="Returns a list of full paths for all descendants (children, children of children, etc.) of the specified instance.",
            parameters=types.Schema(
                type=types.Type.OBJECT,
                properties={
                    "instance_path": types.Schema(type=types.Type.STRING, description="Path to the instance whose descendants are to be retrieved.")
                },
                required=["instance_path"]
            )
        ),
        types.FunctionDeclaration(
            name="find_first_child_matching",
            description="Finds the first child of an instance that matches the given name. Can search recursively.",
            parameters=types.Schema(
                type=types.Type.OBJECT,
                properties={
                    "parent_path": types.Schema(type=types.Type.STRING, description="Path to the parent instance to search within."),
                    "child_name": types.Schema(type=types.Type.STRING, description="Name of the child instance to find."),
                    "recursive": types.Schema(type=types.Type.BOOLEAN, description="Optional. If true, searches descendants recursively. Defaults to false (immediate children only).", nullable=True)
                },
                required=["parent_path", "child_name"]
            )
        )
    ]
)

# --- Tool Dispatcher ---

class ToolDispatcher:
    """Validates and executes tool calls via the MCPClient."""
    def __init__(self, mcp_client: MCPClient):
        self.mcp_client = mcp_client

    def _validate_args(self, tool_name: str, args: dict) -> tuple[bool, str]:
        """Performs basic validation on tool arguments."""
        if tool_name == "insert_model":
            query = args.get("query")
            if not isinstance(query, str) or not query.strip():
                return False, "Invalid 'query'. It must be a non-empty string."
<<<<<<< HEAD
        elif tool_name == "run_code":
=======
        elif tool_name == "RunCode":
>>>>>>> 3138eb2e
            command = args.get("command")
            if not isinstance(command, str) or not command.strip():
                return False, "Invalid 'command'. It must be a non-empty string."
        # get_selection has no arguments to validate.
        # --- Core Instance Manipulation Tools ---
        elif tool_name == "CreateInstance":
            class_name = args.get("class_name")
            properties = args.get("properties")
            if not isinstance(class_name, str) or not class_name.strip():
                return False, "Invalid 'class_name'. Must be a non-empty string."
            if not isinstance(properties, dict): # 'properties' should at least be a dict
                return False, "Invalid 'properties'. Must be a dictionary."
        elif tool_name == "set_instance_properties":
            path = args.get("path")
            properties = args.get("properties")
            if not isinstance(path, str) or not path.strip():
                return False, "Invalid 'path'. Must be a non-empty string."
            if not isinstance(properties, dict) or not properties:
                return False, "Invalid 'properties'. Must be a non-empty dictionary."
        elif tool_name == "get_instance_properties":
            path = args.get("path")
            property_names = args.get("property_names")
            if not isinstance(path, str) or not path.strip():
                return False, "Invalid 'path'. Must be a non-empty string."
            if not isinstance(property_names, list) or not property_names:
                return False, "Invalid 'property_names'. Must be a non-empty list of strings."
            if not all(isinstance(p, str) and p.strip() for p in property_names):
                return False, "Invalid 'property_names'. All items must be non-empty strings."
        elif tool_name == "call_instance_method":
            path = args.get("path")
            method_name = args.get("method_name")
            arguments = args.get("arguments")
            if not isinstance(path, str) or not path.strip():
                return False, "Invalid 'path'. Must be a non-empty string."
            if not isinstance(method_name, str) or not method_name.strip():
                return False, "Invalid 'method_name'. Must be a non-empty string."
            if not isinstance(arguments, list): # arguments should be a list (can be empty)
                return False, "Invalid 'arguments'. Must be a list."
        elif tool_name == "delete_instance":
            path = args.get("path")
            if not isinstance(path, str) or not path.strip():
                return False, "Invalid 'path'. Must be a non-empty string."
        elif tool_name == "select_instances":
            paths = args.get("paths")
            if not isinstance(paths, list):
                return False, "Invalid 'paths'. Must be a list of strings."
            if not all(isinstance(p, str) and p.strip() for p in paths if paths): # Check elements if list is not empty
                 return False, "Invalid 'paths'. All items must be non-empty strings if list is not empty."

        # --- Essential Service Tools ---
        elif tool_name == "run_script":
            parent_path = args.get("parent_path")
            script_source = args.get("script_source")
            script_name = args.get("script_name")
            script_type = args.get("script_type")
            if not isinstance(parent_path, str) or not parent_path.strip():
                return False, "Invalid 'parent_path'. Must be a non-empty string."
            if not isinstance(script_source, str) or not script_source.strip(): # Allow empty script, but must be string
                return False, "Invalid 'script_source'. Must be a string."
            if not isinstance(script_name, str) or not script_name.strip():
                return False, "Invalid 'script_name'. Must be a non-empty string."
            if script_type not in ["Script", "LocalScript"]:
                return False, "Invalid 'script_type'. Must be 'Script' or 'LocalScript'."
        elif tool_name == "set_lighting_property":
            property_name = args.get("property_name")
            # Value can be various types, so only check existence of key
            if not isinstance(property_name, str) or not property_name.strip():
                return False, "Invalid 'property_name'. Must be a non-empty string."
            if "value" not in args:
                return False, "'value' parameter is required."
        elif tool_name == "get_lighting_property":
            property_name = args.get("property_name")
            if not isinstance(property_name, str) or not property_name.strip():
                return False, "Invalid 'property_name'. Must be a non-empty string."
        elif tool_name == "play_sound_id":
            sound_id = args.get("sound_id")
            if not isinstance(sound_id, str) or not sound_id.strip():
                return False, "Invalid 'sound_id'. Must be a non-empty string."
            # parent_path and properties are optional or have defaults
            if "parent_path" in args and not isinstance(args.get("parent_path"), str):
                return False, "Invalid 'parent_path'. Must be a string if provided."
            if "properties" in args and not isinstance(args.get("properties"), dict):
                return False, "Invalid 'properties'. Must be a dictionary if provided."
        elif tool_name == "set_workspace_property":
            property_name = args.get("property_name")
            if not isinstance(property_name, str) or not property_name.strip():
                return False, "Invalid 'property_name'. Must be a non-empty string."
            if "value" not in args:
                return False, "'value' parameter is required."
        elif tool_name == "get_workspace_property":
            property_name = args.get("property_name")
            if not isinstance(property_name, str) or not property_name.strip():
                return False, "Invalid 'property_name'. Must be a non-empty string."
        elif tool_name == "kick_player":
            player_path_or_name = args.get("player_path_or_name")
            if not isinstance(player_path_or_name, str) or not player_path_or_name.strip():
                return False, "Invalid 'player_path_or_name'. Must be a non-empty string."
            if "kick_message" in args and not isinstance(args.get("kick_message"), str):
                 return False, "Invalid 'kick_message'. Must be a string if provided."
        elif tool_name == "create_team":
            team_name = args.get("team_name")
            team_color = args.get("team_color_brickcolor_string")
            auto_assignable = args.get("auto_assignable") # Optional, defaults in schema
            if not isinstance(team_name, str) or not team_name.strip():
                return False, "Invalid 'team_name'. Must be a non-empty string."
            if not isinstance(team_color, str) or not team_color.strip():
                return False, "Invalid 'team_color_brickcolor_string'. Must be a non-empty string."
            if "auto_assignable" in args and not isinstance(auto_assignable, bool):
                return False, "Invalid 'auto_assignable'. Must be a boolean if provided."

        # --- Phase 2 Tools Validation ---
        elif tool_name == "tween_properties":
            if not isinstance(args.get("instance_path"), str) or not args.get("instance_path").strip():
                return False, "Invalid 'instance_path'. Must be a non-empty string."
            if not isinstance(args.get("duration"), (int, float)) or args.get("duration") <= 0:
                return False, "Invalid 'duration'. Must be a positive number."
            if not isinstance(args.get("easing_style"), str) or not args.get("easing_style").strip():
                return False, "Invalid 'easing_style'. Must be a non-empty string."
            if not isinstance(args.get("easing_direction"), str) or not args.get("easing_direction").strip():
                return False, "Invalid 'easing_direction'. Must be a non-empty string."
            if not isinstance(args.get("properties_to_tween"), dict) or not args.get("properties_to_tween"):
                return False, "Invalid 'properties_to_tween'. Must be a non-empty dictionary."
            if "repeat_count" in args and args.get("repeat_count") is not None and not isinstance(args.get("repeat_count"), int):
                return False, "Invalid 'repeat_count'. Must be an integer if provided."
            if "reverses" in args and args.get("reverses") is not None and not isinstance(args.get("reverses"), bool):
                return False, "Invalid 'reverses'. Must be a boolean if provided."
            if "delay_time" in args and args.get("delay_time") is not None and (not isinstance(args.get("delay_time"), (int, float)) or args.get("delay_time") < 0):
                return False, "Invalid 'delay_time'. Must be a non-negative number if provided."

        elif tool_name == "add_tag" or tool_name == "remove_tag" or tool_name == "has_tag":
            if not isinstance(args.get("instance_path"), str) or not args.get("instance_path").strip():
                return False, "Invalid 'instance_path'. Must be a non-empty string."
            if not isinstance(args.get("tag_name"), str) or not args.get("tag_name").strip():
                return False, "Invalid 'tag_name'. Must be a non-empty string."

        elif tool_name == "get_instances_with_tag":
            if not isinstance(args.get("tag_name"), str) or not args.get("tag_name").strip():
                return False, "Invalid 'tag_name'. Must be a non-empty string."

        elif tool_name == "compute_path":
            if not isinstance(args.get("start_position"), dict):
                return False, "Invalid 'start_position'. Must be a dictionary."
            if not isinstance(args.get("end_position"), dict):
                return False, "Invalid 'end_position'. Must be a dictionary."
            if "agent_parameters" in args and args.get("agent_parameters") is not None and not isinstance(args.get("agent_parameters"), dict):
                return False, "Invalid 'agent_parameters'. Must be a dictionary if provided."

        elif tool_name == "create_proximity_prompt":
            if not isinstance(args.get("parent_part_path"), str) or not args.get("parent_part_path").strip():
                return False, "Invalid 'parent_part_path'. Must be a non-empty string."
            if "properties" in args and args.get("properties") is not None and not isinstance(args.get("properties"), dict):
                return False, "Invalid 'properties'. Must be a dictionary if provided."

        elif tool_name == "get_product_info":
            if not isinstance(args.get("asset_id"), int) or args.get("asset_id") <= 0:
                return False, "Invalid 'asset_id'. Must be a positive integer."
            if not isinstance(args.get("info_type"), str) or not args.get("info_type").strip():
                return False, "Invalid 'info_type'. Must be a non-empty string."

        elif tool_name == "prompt_purchase":
            if not isinstance(args.get("player_path"), str) or not args.get("player_path").strip():
                return False, "Invalid 'player_path'. Must be a non-empty string."
            if not isinstance(args.get("asset_id"), int) or args.get("asset_id") <= 0:
                return False, "Invalid 'asset_id'. Must be a positive integer."

        elif tool_name == "add_debris_item":
            if not isinstance(args.get("instance_path"), str) or not args.get("instance_path").strip():
                return False, "Invalid 'instance_path'. Must be a non-empty string."
            if not isinstance(args.get("lifetime"), (int, float)) or args.get("lifetime") < 0: # Typically non-negative, though Debris might handle <0
                return False, "Invalid 'lifetime'. Must be a non-negative number."

        # --- Phase 3 Tools Validation (UI & Input) ---
        elif tool_name == "create_gui_element":
            if not isinstance(args.get("element_type"), str) or not args.get("element_type").strip():
                return False, "Invalid 'element_type'. Must be a non-empty string."
            if "parent_path" in args and args.get("parent_path") is not None and (not isinstance(args.get("parent_path"), str) or not args.get("parent_path").strip()):
                return False, "Invalid 'parent_path'. Must be a non-empty string if provided."
            if "properties" in args and args.get("properties") is not None and not isinstance(args.get("properties"), dict):
                return False, "Invalid 'properties'. Must be a dictionary if provided."

        elif tool_name == "get_mouse_position":
            # No arguments to validate
            pass

        elif tool_name == "get_mouse_hit_cframe":
            if "camera_path" in args and args.get("camera_path") is not None and (not isinstance(args.get("camera_path"), str) or not args.get("camera_path").strip()):
                 return False, "Invalid 'camera_path'. Must be a non-empty string if provided."

        elif tool_name == "is_key_down":
            if not isinstance(args.get("key_code_string"), str) or not args.get("key_code_string").strip():
                return False, "Invalid 'key_code_string'. Must be a non-empty string."

        elif tool_name == "is_mouse_button_down":
            if not isinstance(args.get("mouse_button_string"), str) or not args.get("mouse_button_string").strip():
                return False, "Invalid 'mouse_button_string'. Must be a non-empty string."

        # --- Phase 4 Tools Validation (DataStores) ---
        elif tool_name == "save_data":
            if not isinstance(args.get("store_name"), str) or not args.get("store_name").strip():
                return False, "Invalid 'store_name'. Must be a non-empty string."
            if not isinstance(args.get("key"), str) or not args.get("key").strip():
                return False, "Invalid 'key'. Must be a non-empty string."
            if "data" not in args: # Data can be various types (dict, list, str, int, float, bool, None)
                return False, "'data' parameter is required."

        elif tool_name == "load_data":
            if not isinstance(args.get("store_name"), str) or not args.get("store_name").strip():
                return False, "Invalid 'store_name'. Must be a non-empty string."
            if not isinstance(args.get("key"), str) or not args.get("key").strip():
                return False, "Invalid 'key'. Must be a non-empty string."

        elif tool_name == "increment_data":
            if not isinstance(args.get("store_name"), str) or not args.get("store_name").strip():
                return False, "Invalid 'store_name'. Must be a non-empty string."
            if not isinstance(args.get("key"), str) or not args.get("key").strip():
                return False, "Invalid 'key'. Must be a non-empty string."
            if not isinstance(args.get("increment_by"), (int, float)):
                return False, "Invalid 'increment_by'. Must be a number."

        elif tool_name == "remove_data":
            if not isinstance(args.get("store_name"), str) or not args.get("store_name").strip():
                return False, "Invalid 'store_name'. Must be a non-empty string."
            if not isinstance(args.get("key"), str) or not args.get("key").strip():
                return False, "Invalid 'key'. Must be a non-empty string."

        # --- Phase 5 Tools Validation ---
        elif tool_name == "teleport_player_to_place":
            player_paths = args.get("player_paths")
            if not isinstance(player_paths, list) or not player_paths:
                return False, "Invalid 'player_paths'. Must be a non-empty list."
            if not all(isinstance(p, str) and p.strip() for p in player_paths):
                return False, "All items in 'player_paths' must be non-empty strings."
            if not isinstance(args.get("place_id"), int) or args.get("place_id") <= 0:
                return False, "Invalid 'place_id'. Must be a positive integer."
            if "job_id" in args and args.get("job_id") is not None and (not isinstance(args.get("job_id"), str) or not args.get("job_id").strip()):
                return False, "Invalid 'job_id'. Must be a non-empty string if provided."
            if "teleport_data" in args and args.get("teleport_data") is not None and not isinstance(args.get("teleport_data"), dict):
                return False, "Invalid 'teleport_data'. Must be a dictionary if provided."
            if "custom_loading_screen_gui_path" in args and args.get("custom_loading_screen_gui_path") is not None and \
               (not isinstance(args.get("custom_loading_screen_gui_path"), str) or not args.get("custom_loading_screen_gui_path").strip()):
                return False, "Invalid 'custom_loading_screen_gui_path'. Must be a non-empty string if provided."

        elif tool_name == "get_teleport_data":
            # No arguments to validate
            pass

        elif tool_name == "send_chat_message":
            if not isinstance(args.get("message_text"), str): # Allow empty message? For now, yes.
                return False, "Invalid 'message_text'. Must be a string."
            if "channel_name" in args and args.get("channel_name") is not None and (not isinstance(args.get("channel_name"), str) or not args.get("channel_name").strip()):
                return False, "Invalid 'channel_name'. Must be a non-empty string if provided."
            if "speaker_path" in args and args.get("speaker_path") is not None and (not isinstance(args.get("speaker_path"), str) or not args.get("speaker_path").strip()):
                return False, "Invalid 'speaker_path'. Must be a non-empty string if provided."
            if "target_player_path" in args and args.get("target_player_path") is not None and \
               (not isinstance(args.get("target_player_path"), str) or not args.get("target_player_path").strip()):
                return False, "Invalid 'target_player_path'. Must be a non-empty string if provided."

        elif tool_name == "filter_text_for_player":
            if not isinstance(args.get("text_to_filter"), str): # Allow empty? Yes.
                 return False, "Invalid 'text_to_filter'. Must be a string."
            if not isinstance(args.get("player_path"), str) or not args.get("player_path").strip():
                return False, "Invalid 'player_path'. Must be a non-empty string."

        elif tool_name == "create_text_channel":
            if not isinstance(args.get("channel_name"), str) or not args.get("channel_name").strip():
                return False, "Invalid 'channel_name'. Must be a non-empty string."
            if "properties" in args and args.get("properties") is not None and not isinstance(args.get("properties"), dict):
                return False, "Invalid 'properties'. Must be a dictionary if provided."

        # http_request validation removed.

        elif tool_name == "get_teams":
            # No arguments to validate
            pass

        elif tool_name == "get_players_in_team":
            if not isinstance(args.get("team_path_or_name"), str) or not args.get("team_path_or_name").strip():
                return False, "Invalid 'team_path_or_name'. Must be a non-empty string."

        elif tool_name == "load_asset_by_id":
            if not isinstance(args.get("asset_id"), int) or args.get("asset_id") <= 0:
                return False, "Invalid 'asset_id'. Must be a positive integer."
            if "parent_path" in args and args.get("parent_path") is not None and (not isinstance(args.get("parent_path"), str) or not args.get("parent_path").strip()):
                return False, "Invalid 'parent_path'. Must be a non-empty string if provided."
            if "desired_name" in args and args.get("desired_name") is not None and (not isinstance(args.get("desired_name"), str) or not args.get("desired_name").strip()):
                return False, "Invalid 'desired_name'. Must be a non-empty string if provided."

        elif tool_name == "get_children_of_instance" or tool_name == "get_descendants_of_instance":
            if not isinstance(args.get("instance_path"), str) or not args.get("instance_path").strip():
                return False, "Invalid 'instance_path'. Must be a non-empty string."

        elif tool_name == "find_first_child_matching":
            if not isinstance(args.get("parent_path"), str) or not args.get("parent_path").strip():
                return False, "Invalid 'parent_path'. Must be a non-empty string."
            if not isinstance(args.get("child_name"), str) or not args.get("child_name").strip():
                return False, "Invalid 'child_name'. Must be a non-empty string."
            if "recursive" in args and args.get("recursive") is not None and not isinstance(args.get("recursive"), bool):
                return False, "Invalid 'recursive'. Must be a boolean if provided."

        return True, ""

    # II.2. Update execute_tool_call
    async def execute_tool_call(self, function_call: types.FunctionCall) -> Dict[str, Any]: # II.2. Input type hint and return type
        """Executes a single tool call and returns a dictionary for the new SDK."""
        tool_name = function_call.name
        # The new SDK's FunctionCall.args is already a dict-like object (Struct)
        # Forcing it to dict for broader compatibility if internal methods expect plain dicts.
        tool_args = dict(function_call.args)

        ConsoleFormatter.print_tool_call(tool_name, tool_args)

        is_valid, error_msg = self._validate_args(tool_name, tool_args)
        if not is_valid:
            ConsoleFormatter.print_tool_error({"validation_error": f"Argument validation failed: {error_msg}"})
            # II.2. Return a dictionary
            return {"name": tool_name, "response": {"error": f"Invalid arguments provided by AI: {error_msg}"}}

        output_content_dict = {} # This will be the value for the 'response' key
        try:
            # MCPClient.send_request will raise MCPConnectionError if connection is down
            mcp_response = await self.mcp_client.send_tool_execution_request(tool_name, tool_args)

            if "result" in mcp_response:
                output_content_dict = {"status": "success", "output": mcp_response["result"]}
                ConsoleFormatter.print_tool_result(mcp_response["result"])
            elif "error" in mcp_response: # Error from the Luau tool execution
                error_data = mcp_response["error"]
                output_content_dict = {"status": "error", "details": error_data}
                ConsoleFormatter.print_tool_error(error_data) # Pass the whole error_data dict
            else: # Unexpected response from MCP server
                output_content_dict = {"status": "unknown_response", "raw": mcp_response}
                ConsoleFormatter.print_tool_error(output_content_dict)
        except MCPConnectionError as e: # Raised by mcp_client.send_request
            logger.error(f"MCP Connection Error during tool '{tool_name}': {e}")
            output_content_dict = {"status": "error", "details": f"MCP Connection Error: {e}"}
            ConsoleFormatter.print_tool_error(output_content_dict) # Show error in console
        except asyncio.TimeoutError: # From mcp_client.send_request (if it re-raises it)
            logger.error(f"Tool call '{tool_name}' timed out.")
            output_content_dict = {"status": "error", "details": "Request to Roblox Studio timed out."}
            ConsoleFormatter.print_tool_error(output_content_dict)
        except Exception as e: # Other unexpected errors
            logger.error(f"Unhandled error executing tool '{tool_name}': {e}", exc_info=True)
            output_content_dict = {"status": "error", "details": f"An internal broker error occurred: {e}"}
            ConsoleFormatter.print_tool_error(output_content_dict)

        # II.2. Return a dictionary
        return {"name": tool_name, "response": output_content_dict}<|MERGE_RESOLUTION|>--- conflicted
+++ resolved
@@ -67,11 +67,9 @@
                 "Executes a string of Luau code directly within Roblox Studio, typically in a global context. "
                 "Use this for quick tests, simple commands, or actions not tied to a specific script instance. "
                 "The output from `print()` statements in the command will be returned. "
-<<<<<<< HEAD
+
                 "Example: `run_code(command='print(workspace.Baseplate.Size)')`"
-=======
-                "Example: `RunCode(command='print(workspace.Baseplate.Size)')`"
->>>>>>> 3138eb2e
+
             ),
             parameters=types.Schema(
                 type=types.Type.OBJECT,
@@ -654,11 +652,10 @@
             query = args.get("query")
             if not isinstance(query, str) or not query.strip():
                 return False, "Invalid 'query'. It must be a non-empty string."
-<<<<<<< HEAD
+
         elif tool_name == "run_code":
-=======
-        elif tool_name == "RunCode":
->>>>>>> 3138eb2e
+
+
             command = args.get("command")
             if not isinstance(command, str) or not command.strip():
                 return False, "Invalid 'command'. It must be a non-empty string."
