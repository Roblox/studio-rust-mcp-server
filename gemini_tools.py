import json
import logging
import asyncio
import re # For checking valid Luau identifiers
from typing import Any, Dict, List # Added List for ROBLOX_MCP_TOOLS type hint if needed
from google import genai # I.1
from google.genai import types # I.2

# --- Data Type Formatting for Gemini ---
# When providing arguments for tools, especially within complex structures like
# the 'properties' dictionary or 'arguments' list, use the following formats:
#
# Vector3: Represents a 3D vector or coordinates.
#   Format: { "x": number, "y": number, "z": number }
#   Example: { "x": 10.5, "y": 20, "z": 5.0 }
#
# Color3: Represents an RGB color. Values for r, g, b should be between 0 and 1.
#   Format: { "r": number, "g": number, "b": number }
#   Example: { "r": 0.0, "g": 0.5, "b": 1.0 } (for a shade of blue)
#
# CFrame: Represents a coordinate frame (position and orientation) in 3D space.
#   Position is a Vector3. Orientation is represented by Euler angles in degrees (XYZ order).
#   Format: { "position": {"x":0, "y":0, "z":0}, "orientation": {"x":0, "y":0, "z":0} }
#   Example: { "position": {"x":10, "y":5, "z":2}, "orientation": {"x":0, "y":90, "z":0} } (90-degree rotation around Y-axis)
#
# Enum: Roblox Enums should be passed as their full string path.
#   Format: "Enum.Material.Plastic"
#   Example: "Enum.Material.Neon", "Enum.KeyCode.Space"
#
# Instance Path: A string representing the hierarchical path to an instance in the game's DataModel.
#   Format: "Workspace.MyModel.MyPart"
#   Example: "Lighting.Atmosphere", "game.Players.LocalPlayer"
#
# UDim2: Represents a 2D dimension with scale and offset for both X and Y axes. Used for GUI Size and Position.
#   Format: { "scale_x": number, "offset_x": number, "scale_y": number, "offset_y": number }
#   Example: { "scale_x": 0.5, "offset_x": 100, "scale_y": 0.1, "offset_y": 5 }
#
# ---

# Assuming these will be in the same directory or PYTHONPATH is set up
from mcp_client import MCPClient, MCPConnectionError
from console_ui import ConsoleFormatter

logger = logging.getLogger(__name__)

# --- MCP Tool Definitions for Gemini ---
# II.1. Rename ROBLOX_MCP_TOOLS to ROBLOX_MCP_TOOLS_NEW_SDK_INSTANCE
ROBLOX_MCP_TOOLS_NEW_SDK_INSTANCE = types.Tool(
    function_declarations=[
        # --- Kept Existing Tools ---
        types.FunctionDeclaration(
            name="insert_model",
            description=(
                "Searches the Roblox Creator Store/Marketplace for a model and inserts the top result into the "
                "current Roblox Studio place. Best for general requests like 'add a tree' or 'find a sports car'."
            ),
            parameters=types.Schema(
                type=types.Type.OBJECT,
                properties={
                    "query": types.Schema(type=types.Type.STRING, description="A search query for the model, e.g., 'red brick wall', 'low poly tree', 'sports car'.")
                },
                required=["query"]
            )
        ),
        types.FunctionDeclaration(
            name="RunCode", # Renamed from run_command to RunCode (maps to RunCode.luau)
            description=(
                "Executes a string of Luau code directly within Roblox Studio, typically in a global context. "
                "Use this for quick tests, simple commands, or actions not tied to a specific script instance. "
                "The output from `print()` statements in the command will be returned. "

                "Example: `RunCode(command='print(workspace.Baseplate.Size)')`" # Example updated

            ),
            parameters=types.Schema(
                type=types.Type.OBJECT,
                properties={
                    "command": types.Schema(type=types.Type.STRING, description="The Luau command to execute. Must be valid Luau syntax.")
                },
                required=["command"]
            )
        ),
        types.FunctionDeclaration(
            name="get_selection",
            description="Returns a list of the full paths of all instances currently selected in the Roblox Studio editor. Returns an empty list if nothing is selected.",
            parameters=types.Schema(type=types.Type.OBJECT, properties={}) # Empty properties
        ),

        # --- Core Instance Manipulation Tools (Phase 1) ---
        types.FunctionDeclaration(
            name="CreateInstance",
            description="Creates any Roblox Instance (e.g., Part, SpotLight, Sound, Script) with initial properties. For Parent, use its string path. For Vector3, use {'x':0,'y':0,'z':0}. For Color3 (0-1 range), use {'r':0,'g':0,'b':0}. For CFrame (position & orientation in degrees), use {'position': vec3_dict, 'orientation': vec3_dict_degrees}. For Enums, use string like 'Enum.Material.Plastic'. For ColorSequence properties (e.g., on ParticleEmitters), provide as `{'start_color':color3_dict, 'end_color':color3_dict}` or full `{'keys': [{'time':t, 'value':color3_dict}, ...]}`. For NumberSequence (e.g., ParticleEmitter.Transparency), use `{'start_value':num, 'end_value':num}` or full `{'keys': [{'time':t, 'value':num}, ...]}`.",
            parameters=types.Schema(
                type=types.Type.OBJECT,
                properties={
                    "class_name": types.Schema(type=types.Type.STRING, description="Class name of the instance to create (e.g., 'Part', 'SpotLight', 'Script')."),
                    "properties": types.Schema(
                        type=types.Type.OBJECT,
                        description="Dictionary of property names and initial values. E.g., {'Name': 'MyCoolPart', 'Parent': 'Workspace.Model', 'Size': {'x':1,'y':1,'z':1}, 'Color': {'r':1,'g':0,'b':0}}."
                    )
                },
                required=["class_name", "properties"]
            )
        ),
        types.FunctionDeclaration(
            name="set_instance_properties",
            description="Sets multiple properties of an existing Roblox instance. Use defined dictionary structures for complex types like Vector3, Color3 (0-1 range), CFrame (degrees for orientation). Enums as strings. This includes ColorSequence (e.g., `{'start_color':color3_dict, 'end_color':color3_dict}` or full key array) and NumberSequence (e.g., `{'start_value':num, 'end_value':num}` or full key array) properties.",
            parameters=types.Schema(
                type=types.Type.OBJECT,
                properties={
                    "path": types.Schema(type=types.Type.STRING, description="Path to the instance (e.g., 'Workspace.MyPart')."),
                    "properties": types.Schema(
                        type=types.Type.OBJECT,
                        description="Dictionary of property names and new values. E.g., {'Transparency': 0.5, 'Position': {'x':10,'y':5,'z':0}, 'Material': 'Enum.Material.Metal'}."
                    )
                },
                required=["path", "properties"]
            )
        ),
        types.FunctionDeclaration(

            name="GetInstanceProperties",

            description="Retrieves properties of an existing Roblox instance. If 'property_names' is provided, only those are fetched. Otherwise, many common scriptable properties are returned. Returns a dictionary of property names and their values. Complex types will be returned in their described dictionary/string formats.",
            parameters=types.Schema(
                type=types.Type.OBJECT,
                properties={
                    "path": types.Schema(type=types.Type.STRING, description="Path to the instance (e.g., 'Workspace.ExistingPart')."),
                    "property_names": types.Schema(
                        type=types.Type.ARRAY,
                        items=types.Schema(type=types.Type.STRING),
                        description="Optional. List of property names to retrieve (e.g., ['Size', 'Color', 'CFrame', 'Material']). If omitted, common properties are fetched."
                    )
                },
                required=["path"] # property_names is now optional
            )
        ),
        types.FunctionDeclaration(
            name="call_instance_method",
            description="Calls a method on an instance. Arguments for complex types (Vector3, Color3, CFrame, Enums) should use their dictionary or string format. E.g., Humanoid:MoveTo({'x':1,'y':2,'z':3}) or Part:SetNetworkOwner(nil).",
            parameters=types.Schema(
                type=types.Type.OBJECT,
                properties={
                    "path": types.Schema(type=types.Type.STRING, description="Path to the instance (e.g., 'Workspace.MyPart')."),
                    "method_name": types.Schema(type=types.Type.STRING, description="Name of the method to call (e.g., 'MoveTo', 'Destroy', 'SetNetworkOwner')."),
                    "arguments": types.Schema(
                        type=types.Type.ARRAY,
                        items=types.Schema(), # Luau side handles type validation of individual args
                        description="List of arguments for the method. Use defined dict/string formats for complex types. Empty list if no arguments. E.g., [{'x':10,'y':0,'z':5}] for MoveTo, or [nil] for SetNetworkOwner(nil)."
                    )
                },
                required=["path", "method_name", "arguments"]
            )
        ),
        types.FunctionDeclaration(
            name="delete_instance",
            description="Deletes the specified instance from the game.",
            parameters=types.Schema(
                type=types.Type.OBJECT,
                properties={
                    "path": types.Schema(type=types.Type.STRING, description="Path to the instance to delete (e.g., 'Workspace.ObsoletePart').")
                },
                required=["path"]
            )
        ),
        types.FunctionDeclaration(
            name="SelectInstances",
            description="Sets the current selection in Roblox Studio to the specified instances. Pass an empty list to clear the selection.",
            parameters=types.Schema(
                type=types.Type.OBJECT,
                properties={
                    "paths": types.Schema(
                        type=types.Type.ARRAY,
                        items=types.Schema(type=types.Type.STRING),
                        description="A list of paths to the instances to select (e.g., ['Workspace.Part1', 'Workspace.Model.Part2']). Empty list clears selection."
                    )
                },
                required=["paths"]
            )
        ),

        # --- Essential Service Tools (Phase 1) ---
        types.FunctionDeclaration(
            name="run_script",
            description="Creates a new Script or LocalScript, sets its source code, and parents it to the specified instance. Returns the path to the created script or an error.",
            parameters=types.Schema(
                type=types.Type.OBJECT,
                properties={
                    "parent_path": types.Schema(type=types.Type.STRING, description="Path to the instance where the script will be parented (e.g., 'Workspace.MyPart', 'StarterPlayer.StarterPlayerScripts')."),
                    "script_source": types.Schema(type=types.Type.STRING, description="The Luau source code for the script."),
                    "script_name": types.Schema(type=types.Type.STRING, description="The name for the new script instance (e.g., 'MyLogicScript')."),
                    "script_type": types.Schema(type=types.Type.STRING, enum=["Script", "LocalScript"], description="Type of script to create: 'Script' or 'LocalScript'.")
                },
                required=["parent_path", "script_source", "script_name", "script_type"]
            )
        ),
        types.FunctionDeclaration(
            name="set_lighting_property",
            description="Sets a property of the Lighting service. Use dictionary format for Color3 (0-1 range), Vector3. E.g., set 'Ambient' to {'r':0.1,'g':0.1,'b':0.1}.",
            parameters=types.Schema(
                type=types.Type.OBJECT,
                properties={
                    "property_name": types.Schema(type=types.Type.STRING, description="Name of the Lighting service property (e.g., 'Ambient', 'Brightness', 'ClockTime', 'Technology')."),
                    "value": types.Schema(type=types.Type.STRING, description="New value for the property. Use dicts for Color3/Vector3, string for Enums. Value will be parsed by Luau.")
                },
                required=["property_name", "value"]
            )
        ),
        types.FunctionDeclaration(
            name="GetLightingProperty",
            description="Gets a property of the Lighting service. Returns value in its appropriate dict/string/primitive format.",
            parameters=types.Schema(
                type=types.Type.OBJECT,
                properties={
                    "property_name": types.Schema(type=types.Type.STRING, description="Name of the Lighting service property to retrieve (e.g., 'Ambient', 'ClockTime').")
                },
                required=["property_name"]
            )
        ),
        types.FunctionDeclaration(
            name="PlaySoundId",
            description="Creates a Sound instance, sets its SoundId, parents it (defaults to Workspace), optionally sets properties (Volume, Looping), and plays it. Returns path to Sound instance or error.",
            parameters=types.Schema(
                type=types.Type.OBJECT,
                properties={
                    "sound_id": types.Schema(type=types.Type.STRING, description="Roblox Sound ID (e.g., 'rbxassetid://123456789')."),
                    "parent_path": types.Schema(type=types.Type.STRING, default="Workspace", description="Optional. Path to parent the Sound instance. Defaults to 'Workspace' if not specified or invalid."),
                    "properties": types.Schema(
                        type=types.Type.OBJECT,
                        description="Optional. Dictionary of properties for the Sound instance, e.g., {'Volume': 0.5, 'Looping': True, 'Name': 'MySound'}."
                    )
                },
                required=["sound_id"]
            )
        ),
        types.FunctionDeclaration(
            name="set_workspace_property",
            description="Sets a property of the Workspace service. Use dictionary format for Vector3. E.g., set 'Gravity' to {'x':0,'y':-196.2,'z':0}.",
            parameters=types.Schema(
                type=types.Type.OBJECT,
                properties={
                    "property_name": types.Schema(type=types.Type.STRING, description="Name of the Workspace service property (e.g., 'Gravity', 'FilteringEnabled')."),
                    "value": types.Schema(type=types.Type.STRING, description="New value for the property. Use dicts for Vector3, string for Enums. Value will be parsed by Luau.")
                },
                required=["property_name", "value"]
            )
        ),
        types.FunctionDeclaration(
            name="get_workspace_property",
            description="Gets a property of the Workspace service. Returns value in its appropriate dict/string/primitive format.",
            parameters=types.Schema(
                type=types.Type.OBJECT,
                properties={
                    "property_name": types.Schema(type=types.Type.STRING, description="Name of the Workspace service property to retrieve (e.g., 'Gravity', 'FilteringEnabled').")
                },
                required=["property_name"]
            )
        ),
        types.FunctionDeclaration(
            name="kick_player",
            description="Kicks a player from the game. This requires the game to be running (e.g. Play Solo or server).",
            parameters=types.Schema(
                type=types.Type.OBJECT,
                properties={
                    "player_path_or_name": types.Schema(type=types.Type.STRING, description="Full path to the Player object (e.g., 'game.Players.Username') or just the player's username string."),
                    "kick_message": types.Schema(type=types.Type.STRING, default="You have been kicked from the game.", description="Message to display to the kicked player.")
                },
                required=["player_path_or_name"]
            )
        ),
        types.FunctionDeclaration(
            name="create_team",
            description="Creates a new Team in the Teams service.",
            parameters=types.Schema(
                type=types.Type.OBJECT,
                properties={
                    "team_name": types.Schema(type=types.Type.STRING, description="The name of the new team (e.g., 'Red Team')."),
                    "team_color_brickcolor_string": types.Schema(type=types.Type.STRING, description="BrickColor string for the team color (e.g., 'Bright red', 'Really blue'). See Roblox BrickColor codes."),
                    "auto_assignable": types.Schema(type=types.Type.BOOLEAN, default=True, description="Whether players are automatically assigned to this team. Defaults to true.")
                },
                required=["team_name", "team_color_brickcolor_string"]
            )
        ),

        # --- Phase 2 Tools ---
        types.FunctionDeclaration(
            name="tween_properties",
            description="Smoothly animates specified properties of an instance (e.g., Position, Size, Transparency, Color) to target values over time using TweenService. Does not wait for tween completion. For complex properties like Vector3, Color3, use their dictionary formats.",
            parameters=types.Schema(
                type=types.Type.OBJECT,
                properties={
                    "instance_path": types.Schema(type=types.Type.STRING, description="Path to the instance to tween."),
                    "duration": types.Schema(type=types.Type.NUMBER, description="Duration of the tween in seconds."),
                    "easing_style": types.Schema(type=types.Type.STRING, description="Enum.EasingStyle string (e.g., 'Linear', 'Quad', 'Elastic')."),
                    "easing_direction": types.Schema(type=types.Type.STRING, description="Enum.EasingDirection string (e.g., 'In', 'Out', 'InOut')."),
                    "repeat_count": types.Schema(type=types.Type.INTEGER, description="Optional. Number of times to repeat. Default 0. Use -1 for infinite.", nullable=True),
                    "reverses": types.Schema(type=types.Type.BOOLEAN, description="Optional. If true, tween plays forwards then reverses. Default false.", nullable=True),
                    "delay_time": types.Schema(type=types.Type.NUMBER, description="Optional. Delay in seconds before tween starts. Default 0.", nullable=True),
                    "properties_to_tween": types.Schema(type=types.Type.OBJECT, description="Dictionary of properties and target values. E.g., {'Position': {'x':10,'y':20,'z':30}, 'Transparency': 0.8}.")
                },
                required=["instance_path", "duration", "easing_style", "easing_direction", "properties_to_tween"]
            )
        ),
        types.FunctionDeclaration(
            name="add_tag",
            description="Adds a tag to the specified instance using CollectionService.",
            parameters=types.Schema(
                type=types.Type.OBJECT,
                properties={
                    "instance_path": types.Schema(type=types.Type.STRING, description="Path to the instance."),
                    "tag_name": types.Schema(type=types.Type.STRING, description="The tag string to add.")
                },
                required=["instance_path", "tag_name"]
            )
        ),
        types.FunctionDeclaration(
            name="remove_tag",
            description="Removes a tag from the specified instance using CollectionService.",
            parameters=types.Schema(
                type=types.Type.OBJECT,
                properties={
                    "instance_path": types.Schema(type=types.Type.STRING, description="Path to the instance."),
                    "tag_name": types.Schema(type=types.Type.STRING, description="The tag string to remove.")
                },
                required=["instance_path", "tag_name"]
            )
        ),
        types.FunctionDeclaration(
            name="get_instances_with_tag",
            description="Returns a list of full paths for all instances that have the specified tag.",
            parameters=types.Schema(
                type=types.Type.OBJECT,
                properties={
                    "tag_name": types.Schema(type=types.Type.STRING, description="The tag string to search for.")
                },
                required=["tag_name"]
            )
        ),
        types.FunctionDeclaration(
            name="has_tag",
            description="Checks if an instance has a specific tag.",
            parameters=types.Schema(
                type=types.Type.OBJECT,
                properties={
                    "instance_path": types.Schema(type=types.Type.STRING, description="Path to the instance."),
                    "tag_name": types.Schema(type=types.Type.STRING, description="The tag string to check.")
                },
                required=["instance_path", "tag_name"]
            )
        ),
        types.FunctionDeclaration(
            name="compute_path",
            description="Computes a path using PathfindingService. Expects Vector3 dictionaries for positions. Returns waypoints or status.",
            parameters=types.Schema(
                type=types.Type.OBJECT,
                properties={
                    "start_position": types.Schema(type=types.Type.OBJECT, description="Vector3 dictionary for start: {'x':0,'y':0,'z':0}."),
                    "end_position": types.Schema(type=types.Type.OBJECT, description="Vector3 dictionary for end: {'x':0,'y':0,'z':0}."),
                    "agent_parameters": types.Schema(type=types.Type.OBJECT, description="Optional. Dict for agent params: {'AgentRadius': 2, 'Costs': {'Walkable':1}}.", nullable=True)
                },
                required=["start_position", "end_position"]
            )
        ),
        types.FunctionDeclaration(
            name="create_proximity_prompt",
            description="Creates a ProximityPrompt instance. Scripting its Triggered event requires a separate 'run_script' call.",
            parameters=types.Schema(
                type=types.Type.OBJECT,
                properties={
                    "parent_part_path": types.Schema(type=types.Type.STRING, description="Path to the Part the prompt will be attached to."),
                    "properties": types.Schema(type=types.Type.OBJECT, description="Optional. Dict for ProximityPrompt properties (e.g., {'ActionText': 'Interact'}).", nullable=True)
                },
                required=["parent_part_path"]
            )
        ),
        types.FunctionDeclaration(
            name="get_product_info",
            description="Retrieves information about an asset from the marketplace.",
            parameters=types.Schema(
                type=types.Type.OBJECT,
                properties={
                    "asset_id": types.Schema(type=types.Type.INTEGER, description="The ID of the asset."),
                    "info_type": types.Schema(type=types.Type.STRING, description="Enum.InfoType string (e.g., 'Asset', 'Product').") # Or types.Schema(type=types.Type.STRING, enum=["Asset", "Product"])
                },
                required=["asset_id", "info_type"]
            )
        ),
        types.FunctionDeclaration(
            name="prompt_purchase",
            description="Prompts a player to purchase a general asset (like a model or UGC item) using its asset ID. For game passes, a different specific prompt might be needed on the Roblox side. Requires player interaction.",
            parameters=types.Schema(
                type=types.Type.OBJECT,
                properties={
                    "player_path": types.Schema(type=types.Type.STRING, description="Path to player instance (e.g., 'Players.Username')."),
                    "asset_id": types.Schema(type=types.Type.INTEGER, description="The ID of the asset to purchase.")
                },
                required=["player_path", "asset_id"]
            )
        ),
        types.FunctionDeclaration(
            name="add_debris_item",
            description="Adds an instance to Debris service for auto-destruction after a specified lifetime.",
            parameters=types.Schema(
                type=types.Type.OBJECT,
                properties={
                    "instance_path": types.Schema(type=types.Type.STRING, description="Path to the instance for Debris."),
                    "lifetime": types.Schema(type=types.Type.NUMBER, description="Lifetime in seconds before destruction.")
                },
                required=["instance_path", "lifetime"]
            )
        ),

        # --- Phase 3 Tools (UI & Input) ---
        types.FunctionDeclaration(
            name="create_gui_element",
            description="Creates GUI elements (ScreenGui, Frame, TextButton, etc.). Parent ScreenGuis to Player paths (e.g., 'Players.LocalPlayer.PlayerGui') or 'StarterGui'. Others to parent GUI elements. For UDim2 (Size/Position), use {'scale_x':0,'offset_x':0,'scale_y':0,'offset_y':0}. If `element_type` is 'ScreenGui' and `parent_path` is nil, it attempts to parent to `Players.LocalPlayer.PlayerGui`; this will error if `LocalPlayer` is not available (e.g., in a server-side context without a specific player target).",
            parameters=types.Schema(
                type=types.Type.OBJECT,
                properties={
                    "element_type": types.Schema(type=types.Type.STRING, description="Class name of GUI element (e.g., 'ScreenGui', 'Frame', 'TextButton')."),
                    "parent_path": types.Schema(type=types.Type.STRING, description="Optional. Path to parent GUI element, Player (e.g. 'Players.LocalPlayer.PlayerGui'), or 'StarterGui'. Context-dependent if nil for ScreenGui.", nullable=True),
                    "properties": types.Schema(type=types.Type.OBJECT, description="Optional. Dict of properties. E.g., {'Name':'MyButton', 'Size':{'scale_x':0.1,'offset_x':0,'scale_y':0.1,'offset_y':0}, 'Text':'Click'}.", nullable=True)
                },
                required=["element_type"]
            )
        ),
        types.FunctionDeclaration(
            name="get_mouse_position",
            description="Returns the current 2D screen position (X, Y) of the mouse cursor.",
            parameters=types.Schema(type=types.Type.OBJECT, properties={})
        ),
        types.FunctionDeclaration(
            name="get_mouse_hit_cframe",
            description="Returns CFrame (position & orientation dict) in 3D space mouse is pointing at. Can specify camera path.",
            parameters=types.Schema(
                type=types.Type.OBJECT,
                properties={
                     "camera_path": types.Schema(type=types.Type.STRING, description="Optional. Path to Camera instance. Defaults to Workspace.CurrentCamera.", nullable=True)
                }
                # No required parameters, camera_path is optional
            )
        ),
        types.FunctionDeclaration(
            name="is_key_down",
            description="Checks if a keyboard key is currently pressed. Use Enum.KeyCode string (e.g., 'E', 'Space', 'LeftShift', 'KeypadOne').",
            parameters=types.Schema(
                type=types.Type.OBJECT,
                properties={
                    "key_code_string": types.Schema(type=types.Type.STRING, description="KeyCode string (e.g., 'E', 'Space', 'KeypadOne').")
                },
                required=["key_code_string"]
            )
        ),
        types.FunctionDeclaration(
            name="is_mouse_button_down",
            description="Checks if a mouse button is currently pressed. Use Enum.UserInputType string for mouse buttons (e.g., 'MouseButton1', 'MouseButton2', 'MouseButton3').",
            parameters=types.Schema(
                type=types.Type.OBJECT,
                properties={
                    "mouse_button_string": types.Schema(type=types.Type.STRING, description="Mouse button UserInputType string (e.g., 'MouseButton1').")
                },
                required=["mouse_button_string"]
            )
        ),

        # --- Phase 4 Tools (DataStores) ---
        types.FunctionDeclaration(
            name="save_data",
            description="Saves a Lua table (as JSON object/array, string, number, or boolean) to a DataStore using a name and key.",
            parameters=types.Schema(
                type=types.Type.OBJECT,
                properties={
                    "store_name": types.Schema(type=types.Type.STRING, description="Name of the DataStore."),
                    "key": types.Schema(type=types.Type.STRING, description="The key to save data under."),
                    "data": types.Schema(type=types.Type.STRING, description="Data to save (JSON object/array, string, number, or boolean). Complex Lua tables will be JSON encoded by the client; provide as valid JSON structure. Value will be parsed by Luau.")
                },
                required=["store_name", "key", "data"]
            )
        ),
        types.FunctionDeclaration(
            name="load_data",
            description="Loads data from a DataStore using a name and key. Returns data in JSON-friendly format.",
            parameters=types.Schema(
                type=types.Type.OBJECT,
                properties={
                    "store_name": types.Schema(type=types.Type.STRING, description="Name of the DataStore."),
                    "key": types.Schema(type=types.Type.STRING, description="The key to load data from.")
                },
                required=["store_name", "key"]
            )
        ),
        types.FunctionDeclaration(
            name="increment_data",
            description="Atomically increments or decrements a numerical value stored in a DataStore. If the key does not exist, it's initialized with the increment_by value.",
            parameters=types.Schema(
                type=types.Type.OBJECT,
                properties={
                    "store_name": types.Schema(type=types.Type.STRING, description="Name of the DataStore."),
                    "key": types.Schema(type=types.Type.STRING, description="The key for the numerical value."),
                    "increment_by": types.Schema(type=types.Type.NUMBER, description="Amount to increment by. Can be negative to decrement.")
                },
                required=["store_name", "key", "increment_by"]
            )
        ),
        types.FunctionDeclaration(
            name="remove_data",
            description="Removes data for a specific key from a DataStore.",
            parameters=types.Schema(
                type=types.Type.OBJECT,
                properties={
                    "store_name": types.Schema(type=types.Type.STRING, description="Name of the DataStore."),
                    "key": types.Schema(type=types.Type.STRING, description="The key of the data to remove.")
                },
                required=["store_name", "key"]
            )
        ),

        # --- Phase 5 Tools (Teleport, Chat, HTTP, Teams, InsertService, Utility) ---
        types.FunctionDeclaration(
            name="teleport_player_to_place",
            description="Teleports one or more players to a different place in the same game or a different game. Requires valid player paths and a place ID.",
            parameters=types.Schema(
                type=types.Type.OBJECT,
                properties={
                    "player_paths": types.Schema(type=types.Type.ARRAY, items=types.Schema(type=types.Type.STRING), description="List of full paths to Player instances to teleport (e.g., ['Players.Player1', 'Players.Player2'])."),
                    "place_id": types.Schema(type=types.Type.INTEGER, description="The ID of the destination place."),
                    "job_id": types.Schema(type=types.Type.STRING, description="Optional. Specific server job ID to teleport to.", nullable=True),
                    "teleport_data": types.Schema(type=types.Type.OBJECT, description="Optional. Data to pass to the destination place (accessible via GetTeleportData). Should be a JSON object.", nullable=True),
                    "custom_loading_screen_gui_path": types.Schema(type=types.Type.STRING, description="Optional. Path to a custom ScreenGui for loading screen.", nullable=True)
                },
                required=["player_paths", "place_id"]
            )
        ),
        types.FunctionDeclaration(
            name="get_teleport_data",
            description="Retrieves data passed to the current place via a teleport. Only useful if the place was teleported to with data.",
            parameters=types.Schema(type=types.Type.OBJECT, properties={})
        ),
        types.FunctionDeclaration(
            name="send_chat_message",
            description="Sends a message to a TextChannel. If `speaker_path` is provided, that instance is the source. If `channel_name` is nil, a default system channel is targeted. True private whispers are not directly supported; to simulate, Gemini can format the message content e.g., '[To TargetPlayer]: your message'.",
            parameters=types.Schema(
                type=types.Type.OBJECT,
                properties={
                    "message_text": types.Schema(type=types.Type.STRING, description="The text of the message to send."),
                    "channel_name": types.Schema(type=types.Type.STRING, description="Optional. Name of the chat channel (e.g., 'All', 'Team'). Defaults to system behavior.", nullable=True),
                    "speaker_path": types.Schema(type=types.Type.STRING, description="Optional. Path to an instance to act as speaker (e.g. an NPC's Part or Model).", nullable=True),
                    "target_player_path": types.Schema(type=types.Type.STRING, description="Optional. Path to a Player instance for a whisper/private message.", nullable=True)
                },
                required=["message_text"]
            )
        ),
        types.FunctionDeclaration(
            name="filter_text_for_player",
            description="Filters text according to Roblox chat filter rules for a specific player. Returns the filtered text.",
            parameters=types.Schema(
                type=types.Type.OBJECT,
                properties={
                    "text_to_filter": types.Schema(type=types.Type.STRING, description="The text to be filtered."),
                    "player_path": types.Schema(type=types.Type.STRING, description="Path to the Player instance for whom the text is being filtered.")
                },
                required=["text_to_filter", "player_path"]
            )
        ),
        types.FunctionDeclaration(
            name="create_text_channel",
            description="Creates a new text chat channel in the Chat service.",
            parameters=types.Schema(
                type=types.Type.OBJECT,
                properties={
                    "channel_name": types.Schema(type=types.Type.STRING, description="The name for the new text channel."),
                    "properties": types.Schema(type=types.Type.OBJECT, description="Optional. Dictionary of properties for the TextChannel (e.g., {'WelcomeMessage': 'Hi!'}).", nullable=True)
                },
                required=["channel_name"]
            )
        ),
        # http_request tool removed.
        types.FunctionDeclaration(
            name="get_teams",
            description="Returns a list of all teams in the game, with their names and full paths.",
            parameters=types.Schema(type=types.Type.OBJECT, properties={})
        ),
        types.FunctionDeclaration(
            name="get_players_in_team",
            description="Returns a list of players (names and paths) in a specific team.",
            parameters=types.Schema(
                type=types.Type.OBJECT,
                properties={
                    "team_path_or_name": types.Schema(type=types.Type.STRING, description="Full path to the Team instance or its exact name.")
                },
                required=["team_path_or_name"]
            )
        ),
        types.FunctionDeclaration(
            name="load_asset_by_id",
            description="Loads an asset from Roblox using its ID via InsertService. Returns the path to the loaded asset container (typically a Model).",
            parameters=types.Schema(
                type=types.Type.OBJECT,
                properties={
                    "asset_id": types.Schema(type=types.Type.INTEGER, description="The ID of the asset to load."),
                    "parent_path": types.Schema(type=types.Type.STRING, description="Optional. Path to the instance where the loaded asset should be parented. Defaults to Workspace.", nullable=True),
                    "desired_name": types.Schema(type=types.Type.STRING, description="Optional. Name to give the loaded asset model.", nullable=True)
                },
                required=["asset_id"]
            )
        ),
        types.FunctionDeclaration(
            name="get_children_of_instance",
            description="Returns a list of full paths for all immediate children of the specified instance.",
            parameters=types.Schema(
                type=types.Type.OBJECT,
                properties={
                    "instance_path": types.Schema(type=types.Type.STRING, description="Path to the instance whose children are to be retrieved.")
                },
                required=["instance_path"]
            )
        ),
        types.FunctionDeclaration(
            name="get_descendants_of_instance",
            description="Returns a list of full paths for all descendants (children, children of children, etc.) of the specified instance.",
            parameters=types.Schema(
                type=types.Type.OBJECT,
                properties={
                    "instance_path": types.Schema(type=types.Type.STRING, description="Path to the instance whose descendants are to be retrieved.")
                },
                required=["instance_path"]
            )
        ),
        types.FunctionDeclaration(
            name="find_first_child_matching",
            description="Finds the first child of an instance that matches the given name. Can search recursively.",
            parameters=types.Schema(
                type=types.Type.OBJECT,
                properties={
                    "parent_path": types.Schema(type=types.Type.STRING, description="Path to the parent instance to search within."),
                    "child_name": types.Schema(type=types.Type.STRING, description="Name of the child instance to find."),
                    "recursive": types.Schema(type=types.Type.BOOLEAN, description="Optional. If true, searches descendants recursively. Defaults to false (immediate children only).", nullable=True)
                },
                required=["parent_path", "child_name"]
            )
        )
    ]
)

# --- Tool Dispatcher ---

class ToolDispatcher:
    """Validates and executes tool calls via the MCPClient."""
    def __init__(self, mcp_client: MCPClient):
        self.mcp_client = mcp_client

    def _validate_args(self, tool_name: str, args: dict) -> tuple[bool, str]:
        """Performs basic validation on tool arguments."""
        if tool_name == "insert_model":
            query = args.get("query")
            if not isinstance(query, str) or not query.strip():
                return False, "Invalid 'query'. It must be a non-empty string."

        elif tool_name == "RunCode": # Changed from run_command to RunCode
            command = args.get("command")
            if not isinstance(command, str) or not command.strip(): # Keep allowing empty string for now, Luau side might handle
                return False, "Invalid 'command'. Must be a string."
        elif tool_name == "get_selection":
            pass
        # --- Core Instance Manipulation Tools ---
        elif tool_name == "CreateInstance":
            class_name = args.get("class_name")
            properties = args.get("properties")
            if not isinstance(class_name, str) or not class_name.strip():
                return False, "Invalid 'class_name'. Must be a non-empty string."
            if not isinstance(properties, dict): # 'properties' should at least be a dict
                return False, "Invalid 'properties'. Must be a dictionary."
        elif tool_name == "set_instance_properties":
            path = args.get("path")
            properties = args.get("properties")
            if not isinstance(path, str) or not path.strip():
                return False, "Invalid 'path'. Must be a non-empty string."
            if not isinstance(properties, dict) or not properties:
                return False, "Invalid 'properties'. Must be a non-empty dictionary."
        elif tool_name == "get_instance_properties":
            path = args.get("path")
            property_names = args.get("property_names")
            if not isinstance(path, str) or not path.strip():
                return False, "Invalid 'path'. Must be a non-empty string."
            if not isinstance(property_names, list) or not property_names:
                return False, "Invalid 'property_names'. Must be a non-empty list of strings."
            if not all(isinstance(p, str) and p.strip() for p in property_names):
                return False, "Invalid 'property_names'. All items must be non-empty strings."
        elif tool_name == "call_instance_method":
            path = args.get("path")
            method_name = args.get("method_name")
            arguments = args.get("arguments")
            if not isinstance(path, str) or not path.strip():
                return False, "Invalid 'path'. Must be a non-empty string."
            if not isinstance(method_name, str) or not method_name.strip():
                return False, "Invalid 'method_name'. Must be a non-empty string."
            if not isinstance(arguments, list): # arguments should be a list (can be empty)
                return False, "Invalid 'arguments'. Must be a list."
        elif tool_name == "delete_instance":
            path = args.get("path")
            if not isinstance(path, str) or not path.strip():
                return False, "Invalid 'path'. Must be a non-empty string."
        elif tool_name == "select_instances":
            paths = args.get("paths")
            if not isinstance(paths, list):
                return False, "Invalid 'paths'. Must be a list of strings."
            if not all(isinstance(p, str) and p.strip() for p in paths if paths): # Check elements if list is not empty
                 return False, "Invalid 'paths'. All items must be non-empty strings if list is not empty."

        # --- Essential Service Tools ---
        elif tool_name == "run_script":
            parent_path = args.get("parent_path")
            script_source = args.get("script_source")
            script_name = args.get("script_name")
            script_type = args.get("script_type")
            if not isinstance(parent_path, str) or not parent_path.strip():
                return False, "Invalid 'parent_path'. Must be a non-empty string."
            if not isinstance(script_source, str) or not script_source.strip(): # Allow empty script, but must be string
                return False, "Invalid 'script_source'. Must be a string."
            if not isinstance(script_name, str) or not script_name.strip():
                return False, "Invalid 'script_name'. Must be a non-empty string."
            if script_type not in ["Script", "LocalScript"]:
                return False, "Invalid 'script_type'. Must be 'Script' or 'LocalScript'."
        elif tool_name == "set_lighting_property":
            property_name = args.get("property_name")
            # Value can be various types, so only check existence of key
            if not isinstance(property_name, str) or not property_name.strip():
                return False, "Invalid 'property_name'. Must be a non-empty string."
            if "value" not in args:
                return False, "'value' parameter is required."
        elif tool_name == "get_lighting_property":
            property_name = args.get("property_name")
            if not isinstance(property_name, str) or not property_name.strip():
                return False, "Invalid 'property_name'. Must be a non-empty string."
        elif tool_name == "play_sound_id":
            sound_id = args.get("sound_id")
            if not isinstance(sound_id, str) or not sound_id.strip():
                return False, "Invalid 'sound_id'. Must be a non-empty string."
            # parent_path and properties are optional or have defaults
            if "parent_path" in args and not isinstance(args.get("parent_path"), str):
                return False, "Invalid 'parent_path'. Must be a string if provided."
            if "properties" in args and not isinstance(args.get("properties"), dict):
                return False, "Invalid 'properties'. Must be a dictionary if provided."
        elif tool_name == "set_workspace_property":
            property_name = args.get("property_name")
            if not isinstance(property_name, str) or not property_name.strip():
                return False, "Invalid 'property_name'. Must be a non-empty string."
            if "value" not in args:
                return False, "'value' parameter is required."
        elif tool_name == "get_workspace_property":
            property_name = args.get("property_name")
            if not isinstance(property_name, str) or not property_name.strip():
                return False, "Invalid 'property_name'. Must be a non-empty string."
        elif tool_name == "kick_player":
            player_path_or_name = args.get("player_path_or_name")
            if not isinstance(player_path_or_name, str) or not player_path_or_name.strip():
                return False, "Invalid 'player_path_or_name'. Must be a non-empty string."
            if "kick_message" in args and not isinstance(args.get("kick_message"), str):
                 return False, "Invalid 'kick_message'. Must be a string if provided."
        elif tool_name == "create_team":
            team_name = args.get("team_name")
            team_color = args.get("team_color_brickcolor_string")
            auto_assignable = args.get("auto_assignable") # Optional, defaults in schema
            if not isinstance(team_name, str) or not team_name.strip():
                return False, "Invalid 'team_name'. Must be a non-empty string."
            if not isinstance(team_color, str) or not team_color.strip():
                return False, "Invalid 'team_color_brickcolor_string'. Must be a non-empty string."
            if "auto_assignable" in args and not isinstance(auto_assignable, bool):
                return False, "Invalid 'auto_assignable'. Must be a boolean if provided."

        # --- Phase 2 Tools Validation ---
        elif tool_name == "tween_properties":
            if not isinstance(args.get("instance_path"), str) or not args.get("instance_path").strip():
                return False, "Invalid 'instance_path'. Must be a non-empty string."
            if not isinstance(args.get("duration"), (int, float)) or args.get("duration") <= 0:
                return False, "Invalid 'duration'. Must be a positive number."
            if not isinstance(args.get("easing_style"), str) or not args.get("easing_style").strip():
                return False, "Invalid 'easing_style'. Must be a non-empty string."
            if not isinstance(args.get("easing_direction"), str) or not args.get("easing_direction").strip():
                return False, "Invalid 'easing_direction'. Must be a non-empty string."
            if not isinstance(args.get("properties_to_tween"), dict) or not args.get("properties_to_tween"):
                return False, "Invalid 'properties_to_tween'. Must be a non-empty dictionary."
            if "repeat_count" in args and args.get("repeat_count") is not None and not isinstance(args.get("repeat_count"), int):
                return False, "Invalid 'repeat_count'. Must be an integer if provided."
            if "reverses" in args and args.get("reverses") is not None and not isinstance(args.get("reverses"), bool):
                return False, "Invalid 'reverses'. Must be a boolean if provided."
            if "delay_time" in args and args.get("delay_time") is not None and (not isinstance(args.get("delay_time"), (int, float)) or args.get("delay_time") < 0):
                return False, "Invalid 'delay_time'. Must be a non-negative number if provided."

        elif tool_name == "add_tag" or tool_name == "remove_tag" or tool_name == "has_tag":
            if not isinstance(args.get("instance_path"), str) or not args.get("instance_path").strip():
                return False, "Invalid 'instance_path'. Must be a non-empty string."
            if not isinstance(args.get("tag_name"), str) or not args.get("tag_name").strip():
                return False, "Invalid 'tag_name'. Must be a non-empty string."

        elif tool_name == "get_instances_with_tag":
            if not isinstance(args.get("tag_name"), str) or not args.get("tag_name").strip():
                return False, "Invalid 'tag_name'. Must be a non-empty string."

        elif tool_name == "compute_path":
            if not isinstance(args.get("start_position"), dict):
                return False, "Invalid 'start_position'. Must be a dictionary."
            if not isinstance(args.get("end_position"), dict):
                return False, "Invalid 'end_position'. Must be a dictionary."
            if "agent_parameters" in args and args.get("agent_parameters") is not None and not isinstance(args.get("agent_parameters"), dict):
                return False, "Invalid 'agent_parameters'. Must be a dictionary if provided."

        elif tool_name == "create_proximity_prompt":
            if not isinstance(args.get("parent_part_path"), str) or not args.get("parent_part_path").strip():
                return False, "Invalid 'parent_part_path'. Must be a non-empty string."
            if "properties" in args and args.get("properties") is not None and not isinstance(args.get("properties"), dict):
                return False, "Invalid 'properties'. Must be a dictionary if provided."

        elif tool_name == "get_product_info":
            if not isinstance(args.get("asset_id"), int) or args.get("asset_id") <= 0:
                return False, "Invalid 'asset_id'. Must be a positive integer."
            if not isinstance(args.get("info_type"), str) or not args.get("info_type").strip():
                return False, "Invalid 'info_type'. Must be a non-empty string."

        elif tool_name == "prompt_purchase":
            if not isinstance(args.get("player_path"), str) or not args.get("player_path").strip():
                return False, "Invalid 'player_path'. Must be a non-empty string."
            if not isinstance(args.get("asset_id"), int) or args.get("asset_id") <= 0:
                return False, "Invalid 'asset_id'. Must be a positive integer."

        elif tool_name == "add_debris_item":
            if not isinstance(args.get("instance_path"), str) or not args.get("instance_path").strip():
                return False, "Invalid 'instance_path'. Must be a non-empty string."
            if not isinstance(args.get("lifetime"), (int, float)) or args.get("lifetime") < 0: # Typically non-negative, though Debris might handle <0
                return False, "Invalid 'lifetime'. Must be a non-negative number."

        # --- Phase 3 Tools Validation (UI & Input) ---
        elif tool_name == "create_gui_element":
            if not isinstance(args.get("element_type"), str) or not args.get("element_type").strip():
                return False, "Invalid 'element_type'. Must be a non-empty string."
            if "parent_path" in args and args.get("parent_path") is not None and (not isinstance(args.get("parent_path"), str) or not args.get("parent_path").strip()):
                return False, "Invalid 'parent_path'. Must be a non-empty string if provided."
            if "properties" in args and args.get("properties") is not None and not isinstance(args.get("properties"), dict):
                return False, "Invalid 'properties'. Must be a dictionary if provided."

        elif tool_name == "get_mouse_position":
            # No arguments to validate
            pass

        elif tool_name == "get_mouse_hit_cframe":
            if "camera_path" in args and args.get("camera_path") is not None and (not isinstance(args.get("camera_path"), str) or not args.get("camera_path").strip()):
                 return False, "Invalid 'camera_path'. Must be a non-empty string if provided."

        elif tool_name == "is_key_down":
            if not isinstance(args.get("key_code_string"), str) or not args.get("key_code_string").strip():
                return False, "Invalid 'key_code_string'. Must be a non-empty string."

        elif tool_name == "is_mouse_button_down":
            if not isinstance(args.get("mouse_button_string"), str) or not args.get("mouse_button_string").strip():
                return False, "Invalid 'mouse_button_string'. Must be a non-empty string."

        # --- Phase 4 Tools Validation (DataStores) ---
        elif tool_name == "save_data":
            if not isinstance(args.get("store_name"), str) or not args.get("store_name").strip():
                return False, "Invalid 'store_name'. Must be a non-empty string."
            if not isinstance(args.get("key"), str) or not args.get("key").strip():
                return False, "Invalid 'key'. Must be a non-empty string."
            if "data" not in args: # Data can be various types (dict, list, str, int, float, bool, None)
                return False, "'data' parameter is required."

        elif tool_name == "load_data":
            if not isinstance(args.get("store_name"), str) or not args.get("store_name").strip():
                return False, "Invalid 'store_name'. Must be a non-empty string."
            if not isinstance(args.get("key"), str) or not args.get("key").strip():
                return False, "Invalid 'key'. Must be a non-empty string."

        elif tool_name == "increment_data":
            if not isinstance(args.get("store_name"), str) or not args.get("store_name").strip():
                return False, "Invalid 'store_name'. Must be a non-empty string."
            if not isinstance(args.get("key"), str) or not args.get("key").strip():
                return False, "Invalid 'key'. Must be a non-empty string."
            if not isinstance(args.get("increment_by"), (int, float)):
                return False, "Invalid 'increment_by'. Must be a number."

        elif tool_name == "remove_data":
            if not isinstance(args.get("store_name"), str) or not args.get("store_name").strip():
                return False, "Invalid 'store_name'. Must be a non-empty string."
            if not isinstance(args.get("key"), str) or not args.get("key").strip():
                return False, "Invalid 'key'. Must be a non-empty string."

        # --- Phase 5 Tools Validation ---
        elif tool_name == "teleport_player_to_place":
            player_paths = args.get("player_paths")
            if not isinstance(player_paths, list) or not player_paths:
                return False, "Invalid 'player_paths'. Must be a non-empty list."
            if not all(isinstance(p, str) and p.strip() for p in player_paths):
                return False, "All items in 'player_paths' must be non-empty strings."
            if not isinstance(args.get("place_id"), int) or args.get("place_id") <= 0:
                return False, "Invalid 'place_id'. Must be a positive integer."
            if "job_id" in args and args.get("job_id") is not None and (not isinstance(args.get("job_id"), str) or not args.get("job_id").strip()):
                return False, "Invalid 'job_id'. Must be a non-empty string if provided."
            if "teleport_data" in args and args.get("teleport_data") is not None and not isinstance(args.get("teleport_data"), dict):
                return False, "Invalid 'teleport_data'. Must be a dictionary if provided."
            if "custom_loading_screen_gui_path" in args and args.get("custom_loading_screen_gui_path") is not None and \
               (not isinstance(args.get("custom_loading_screen_gui_path"), str) or not args.get("custom_loading_screen_gui_path").strip()):
                return False, "Invalid 'custom_loading_screen_gui_path'. Must be a non-empty string if provided."

        elif tool_name == "get_teleport_data":
            # No arguments to validate
            pass

        elif tool_name == "send_chat_message":
            if not isinstance(args.get("message_text"), str): # Allow empty message? For now, yes.
                return False, "Invalid 'message_text'. Must be a string."
            if "channel_name" in args and args.get("channel_name") is not None and (not isinstance(args.get("channel_name"), str) or not args.get("channel_name").strip()):
                return False, "Invalid 'channel_name'. Must be a non-empty string if provided."
            if "speaker_path" in args and args.get("speaker_path") is not None and (not isinstance(args.get("speaker_path"), str) or not args.get("speaker_path").strip()):
                return False, "Invalid 'speaker_path'. Must be a non-empty string if provided."
            if "target_player_path" in args and args.get("target_player_path") is not None and \
               (not isinstance(args.get("target_player_path"), str) or not args.get("target_player_path").strip()):
                return False, "Invalid 'target_player_path'. Must be a non-empty string if provided."

        elif tool_name == "filter_text_for_player":
            if not isinstance(args.get("text_to_filter"), str): # Allow empty? Yes.
                 return False, "Invalid 'text_to_filter'. Must be a string."
            if not isinstance(args.get("player_path"), str) or not args.get("player_path").strip():
                return False, "Invalid 'player_path'. Must be a non-empty string."

        elif tool_name == "create_text_channel":
            if not isinstance(args.get("channel_name"), str) or not args.get("channel_name").strip():
                return False, "Invalid 'channel_name'. Must be a non-empty string."
            if "properties" in args and args.get("properties") is not None and not isinstance(args.get("properties"), dict):
                return False, "Invalid 'properties'. Must be a dictionary if provided."

        # http_request validation removed.

        elif tool_name == "get_teams":
            # No arguments to validate
            pass

        elif tool_name == "get_players_in_team":
            if not isinstance(args.get("team_path_or_name"), str) or not args.get("team_path_or_name").strip():
                return False, "Invalid 'team_path_or_name'. Must be a non-empty string."

        elif tool_name == "load_asset_by_id":
            if not isinstance(args.get("asset_id"), int) or args.get("asset_id") <= 0:
                return False, "Invalid 'asset_id'. Must be a positive integer."
            if "parent_path" in args and args.get("parent_path") is not None and (not isinstance(args.get("parent_path"), str) or not args.get("parent_path").strip()):
                return False, "Invalid 'parent_path'. Must be a non-empty string if provided."
            if "desired_name" in args and args.get("desired_name") is not None and (not isinstance(args.get("desired_name"), str) or not args.get("desired_name").strip()):
                return False, "Invalid 'desired_name'. Must be a non-empty string if provided."

        elif tool_name == "get_children_of_instance" or tool_name == "get_descendants_of_instance":
            if not isinstance(args.get("instance_path"), str) or not args.get("instance_path").strip():
                return False, "Invalid 'instance_path'. Must be a non-empty string."

        elif tool_name == "find_first_child_matching":
            if not isinstance(args.get("parent_path"), str) or not args.get("parent_path").strip():
                return False, "Invalid 'parent_path'. Must be a non-empty string."
            if not isinstance(args.get("child_name"), str) or not args.get("child_name").strip():
                return False, "Invalid 'child_name'. Must be a non-empty string."
            if "recursive" in args and args.get("recursive") is not None and not isinstance(args.get("recursive"), bool):
                return False, "Invalid 'recursive'. Must be a boolean if provided."

        return True, ""

    # II.2. Update execute_tool_call
# --- Conversion function Python to Luau Table String ---
def python_to_luau_table_string(py_obj: Any, indent_level: int = 0, is_top_level: bool = True) -> str:
    """
    Recursively converts a Python object (dict, list, str, int, float, bool, None)
    into a Luau table constructor string.
    """
    indent = "  " * indent_level
    next_indent = "  " * (indent_level + 1)
    parts = []

    if isinstance(py_obj, dict):
        for key, value in py_obj.items():
            key_str = ""
            if isinstance(key, str) and re.match(r"^[a-zA-Z_][a-zA-Z0-9_]*$", key):
                key_str = key  # Valid Luau identifier
            else:
                # For non-identifier string keys or other types, use ['key'] format
                # Recursively convert key if it's not a simple string/number
                if isinstance(key, (str, int, float)): # Check if key is simple type for direct conversion
                     key_lua_compatible_str = python_to_luau_table_string(key, 0, False)
                     key_str = f"[{key_lua_compatible_str}]"
                else: # Fallback for complex key types (e.g. tuple, another dict if used as key)
                     # This case should be rare for typical tool arguments.
                     # Convert to string and then represent as a Luau string key.
                     complex_key_as_string = str(key)
                     escaped_complex_key_str = complex_key_as_string.replace("\\", "\\\\").replace("'", "\\'")
                     key_str = f"['{escaped_complex_key_str}']"


            value_str = python_to_luau_table_string(value, indent_level + 1, False)
            parts.append(f"{next_indent}{key_str} = {value_str}")
        result = "{\n" + ",\n".join(parts) + "\n" + indent + "}"
    elif isinstance(py_obj, list):
        for item in py_obj:
            parts.append(next_indent + python_to_luau_table_string(item, indent_level + 1, False))
        result = "{\n" + ",\n".join(parts) + "\n" + indent + "}"
    elif isinstance(py_obj, str):
        # Escape single quotes and backslashes
        escaped_str = py_obj.replace("\\", "\\\\").replace("'", "\\'")
        result = f"'{escaped_str}'" # Use single quotes for Luau strings
    elif isinstance(py_obj, bool):
        result = "true" if py_obj else "false"
    elif py_obj is None:
        result = "nil"
    elif isinstance(py_obj, (int, float)):
        result = str(py_obj)
    else:
        # For other types, convert to string and quote it, or handle as error
        logger.warning(f"Unsupported type for Luau conversion: {type(py_obj)}. Converting to string and quoting.")
        escaped_str = str(py_obj).replace("\\", "\\\\").replace("'", "\\'")
        result = f"'{escaped_str}'"

    if is_top_level and isinstance(py_obj, (dict, list)):
        return "return " + result
    return result


class ToolDispatcher:
    """Validates and executes tool calls via the MCPClient."""
    def __init__(self, mcp_client: MCPClient):
        self.mcp_client = mcp_client

    def _validate_args(self, tool_name: str, args: dict) -> tuple[bool, str]:
        """Performs basic validation on tool arguments."""
        if tool_name == "insert_model":
            query = args.get("query")
            if not isinstance(query, str) or not query.strip():
                return False, "Invalid 'query'. It must be a non-empty string."

        elif tool_name == "RunCode": # Changed from run_command to RunCode
            command = args.get("command")
            if not isinstance(command, str): # Allow empty string for RunCode
                return False, "Invalid 'command'. Must be a string."
        elif tool_name == "get_selection":
            pass
        # --- Core Instance Manipulation Tools ---
        elif tool_name == "CreateInstance":
            class_name = args.get("class_name")
            properties = args.get("properties")
            if not isinstance(class_name, str) or not class_name.strip():
                return False, "Invalid 'class_name'. Must be a non-empty string."
            if not isinstance(properties, dict): # 'properties' should at least be a dict
                return False, "Invalid 'properties'. Must be a dictionary."
        elif tool_name == "set_instance_properties":
            path = args.get("path")
            properties = args.get("properties")
            if not isinstance(path, str) or not path.strip():
                return False, "Invalid 'path'. Must be a non-empty string."
            if not isinstance(properties, dict) or not properties:
                return False, "Invalid 'properties'. Must be a non-empty dictionary."
        elif tool_name == "GetInstanceProperties": # Corrected name
            path = args.get("path")
            property_names = args.get("property_names") # This is optional in the schema
            if not isinstance(path, str) or not path.strip():
                return False, "Invalid 'path'. Must be a non-empty string."
            if property_names is not None: # Only validate if provided
                if not isinstance(property_names, list): # Must be a list if provided
                    return False, "Invalid 'property_names'. Must be a list of strings if provided."
                # Allow empty list for property_names as per schema (means fetch common ones)
                # if not property_names:
                #     return False, "Invalid 'property_names'. List should not be empty if provided (or omit for all common properties)."
                if not all(isinstance(p, str) and p.strip() for p in property_names if property_names): # check elements if list not empty
                    return False, "Invalid 'property_names'. All items must be non-empty strings if list is not empty."


        elif tool_name == "call_instance_method":
            path = args.get("path")
            method_name = args.get("method_name")
            arguments = args.get("arguments")
            if not isinstance(path, str) or not path.strip():
                return False, "Invalid 'path'. Must be a non-empty string."
            if not isinstance(method_name, str) or not method_name.strip():
                return False, "Invalid 'method_name'. Must be a non-empty string."
            if not isinstance(arguments, list): # arguments should be a list (can be empty)
                return False, "Invalid 'arguments'. Must be a list."
        elif tool_name == "delete_instance":
            path = args.get("path")
            if not isinstance(path, str) or not path.strip():
                return False, "Invalid 'path'. Must be a non-empty string."
        elif tool_name == "SelectInstances": # Corrected name
            paths = args.get("paths")
            if not isinstance(paths, list): # Can be an empty list to clear selection
                return False, "Invalid 'paths'. Must be a list of strings."
            if paths and not all(isinstance(p, str) and p.strip() for p in paths): # Check elements if list is not empty
                 return False, "Invalid 'paths'. All items must be non-empty strings if list is not empty."

        # --- Essential Service Tools ---
        elif tool_name == "run_script":
            parent_path = args.get("parent_path")
            script_source = args.get("script_source") # Allow empty script source
            script_name = args.get("script_name")
            script_type = args.get("script_type")
            if not isinstance(parent_path, str) or not parent_path.strip():
                return False, "Invalid 'parent_path'. Must be a non-empty string."
            if not isinstance(script_source, str):
                return False, "Invalid 'script_source'. Must be a string."
            if not isinstance(script_name, str) or not script_name.strip():
                return False, "Invalid 'script_name'. Must be a non-empty string."
            if script_type not in ["Script", "LocalScript"]:
                return False, "Invalid 'script_type'. Must be 'Script' or 'LocalScript'."
        elif tool_name == "set_lighting_property":
            property_name = args.get("property_name")
            # Value can be various types, so only check existence of key
            if not isinstance(property_name, str) or not property_name.strip():
                return False, "Invalid 'property_name'. Must be a non-empty string."
            if "value" not in args: # Value itself will be converted to Luau, so its Python type is flexible here
                return False, "'value' parameter is required."
        elif tool_name == "GetLightingProperty": # Corrected name
            property_name = args.get("property_name")
            if not isinstance(property_name, str) or not property_name.strip():
                return False, "Invalid 'property_name'. Must be a non-empty string."
        elif tool_name == "PlaySoundId": # Corrected name
            sound_id = args.get("sound_id")
            if not isinstance(sound_id, str) or not sound_id.strip():
                return False, "Invalid 'sound_id'. Must be a non-empty string."
            # parent_path and properties are optional or have defaults
            if "parent_path" in args and args.get("parent_path") is not None and (not isinstance(args.get("parent_path"), str) or not args.get("parent_path").strip()): # Check strip for parent_path too
                return False, "Invalid 'parent_path'. Must be a non-empty string if provided."
            if "properties" in args and args.get("properties") is not None and not isinstance(args.get("properties"), dict):
                return False, "Invalid 'properties'. Must be a dictionary if provided."
        elif tool_name == "set_workspace_property":
            property_name = args.get("property_name")
            if not isinstance(property_name, str) or not property_name.strip():
                return False, "Invalid 'property_name'. Must be a non-empty string."
            if "value" not in args: # Value itself will be converted to Luau
                return False, "'value' parameter is required."
        elif tool_name == "get_workspace_property":
            property_name = args.get("property_name")
            if not isinstance(property_name, str) or not property_name.strip():
                return False, "Invalid 'property_name'. Must be a non-empty string."
        elif tool_name == "kick_player":
            player_path_or_name = args.get("player_path_or_name")
            if not isinstance(player_path_or_name, str) or not player_path_or_name.strip():
                return False, "Invalid 'player_path_or_name'. Must be a non-empty string."
            if "kick_message" in args and args.get("kick_message") is not None and not isinstance(args.get("kick_message"), str): # Check None before isinstance
                 return False, "Invalid 'kick_message'. Must be a string if provided."
        elif tool_name == "create_team":
            team_name = args.get("team_name")
            team_color = args.get("team_color_brickcolor_string")
            auto_assignable = args.get("auto_assignable") # Optional, defaults in schema
            if not isinstance(team_name, str) or not team_name.strip():
                return False, "Invalid 'team_name'. Must be a non-empty string."
            if not isinstance(team_color, str) or not team_color.strip():
                return False, "Invalid 'team_color_brickcolor_string'. Must be a non-empty string."
            if "auto_assignable" in args and args.get("auto_assignable") is not None and not isinstance(auto_assignable, bool): # Check None
                return False, "Invalid 'auto_assignable'. Must be a boolean if provided."

        # --- Phase 2 Tools Validation ---
        elif tool_name == "tween_properties":
            if not isinstance(args.get("instance_path"), str) or not args.get("instance_path").strip():
                return False, "Invalid 'instance_path'. Must be a non-empty string."
            if not isinstance(args.get("duration"), (int, float)) or args.get("duration") <= 0:
                return False, "Invalid 'duration'. Must be a positive number."
            if not isinstance(args.get("easing_style"), str) or not args.get("easing_style").strip(): # Assuming Enum string format
                return False, "Invalid 'easing_style'. Must be a non-empty string (e.g., 'Linear')."
            if not isinstance(args.get("easing_direction"), str) or not args.get("easing_direction").strip(): # Assuming Enum string format
                return False, "Invalid 'easing_direction'. Must be a non-empty string (e.g., 'In')."
            if not isinstance(args.get("properties_to_tween"), dict) or not args.get("properties_to_tween"):
                return False, "Invalid 'properties_to_tween'. Must be a non-empty dictionary."
            # Optional fields with nullable=True in schema
            if "repeat_count" in args and args.get("repeat_count") is not None and not isinstance(args.get("repeat_count"), int):
                return False, "Invalid 'repeat_count'. Must be an integer if provided."
            if "reverses" in args and args.get("reverses") is not None and not isinstance(args.get("reverses"), bool):
                return False, "Invalid 'reverses'. Must be a boolean if provided."
            if "delay_time" in args and args.get("delay_time") is not None and (not isinstance(args.get("delay_time"), (int, float)) or args.get("delay_time") < 0):
                return False, "Invalid 'delay_time'. Must be a non-negative number if provided."

        elif tool_name == "add_tag" or tool_name == "remove_tag" or tool_name == "has_tag":
            if not isinstance(args.get("instance_path"), str) or not args.get("instance_path").strip():
                return False, "Invalid 'instance_path'. Must be a non-empty string."
            if not isinstance(args.get("tag_name"), str) or not args.get("tag_name").strip():
                return False, "Invalid 'tag_name'. Must be a non-empty string."

        elif tool_name == "get_instances_with_tag":
            if not isinstance(args.get("tag_name"), str) or not args.get("tag_name").strip():
                return False, "Invalid 'tag_name'. Must be a non-empty string."

        elif tool_name == "compute_path": # Vector3 will be dicts
            if not isinstance(args.get("start_position"), dict): # Basic check, detailed Vector3 check is too much here
                return False, "Invalid 'start_position'. Must be a dictionary."
            if not isinstance(args.get("end_position"), dict): # Basic check
                return False, "Invalid 'end_position'. Must be a dictionary."
            if "agent_parameters" in args and args.get("agent_parameters") is not None and not isinstance(args.get("agent_parameters"), dict):
                return False, "Invalid 'agent_parameters'. Must be a dictionary if provided."

        elif tool_name == "create_proximity_prompt":
            if not isinstance(args.get("parent_part_path"), str) or not args.get("parent_part_path").strip():
                return False, "Invalid 'parent_part_path'. Must be a non-empty string."
            if "properties" in args and args.get("properties") is not None and not isinstance(args.get("properties"), dict):
                return False, "Invalid 'properties'. Must be a dictionary if provided."

        elif tool_name == "get_product_info":
            if not isinstance(args.get("asset_id"), int) or args.get("asset_id") <= 0:
                return False, "Invalid 'asset_id'. Must be a positive integer."
            if not isinstance(args.get("info_type"), str) or not args.get("info_type").strip(): # Assuming Enum string format
                return False, "Invalid 'info_type'. Must be a non-empty string (e.g., 'Asset')."

        elif tool_name == "prompt_purchase":
            if not isinstance(args.get("player_path"), str) or not args.get("player_path").strip():
                return False, "Invalid 'player_path'. Must be a non-empty string."
            if not isinstance(args.get("asset_id"), int) or args.get("asset_id") <= 0:
                return False, "Invalid 'asset_id'. Must be a positive integer."

        elif tool_name == "add_debris_item":
            if not isinstance(args.get("instance_path"), str) or not args.get("instance_path").strip():
                return False, "Invalid 'instance_path'. Must be a non-empty string."
            if not isinstance(args.get("lifetime"), (int, float)) or args.get("lifetime") < 0:
                return False, "Invalid 'lifetime'. Must be a non-negative number."

        # --- Phase 3 Tools Validation (UI & Input) ---
        elif tool_name == "create_gui_element": # UDim2 will be dicts
            if not isinstance(args.get("element_type"), str) or not args.get("element_type").strip():
                return False, "Invalid 'element_type'. Must be a non-empty string."
            if "parent_path" in args and args.get("parent_path") is not None and (not isinstance(args.get("parent_path"), str) or not args.get("parent_path").strip()):
                return False, "Invalid 'parent_path'. Must be a non-empty string if provided."
            if "properties" in args and args.get("properties") is not None and not isinstance(args.get("properties"), dict):
                return False, "Invalid 'properties'. Must be a dictionary if provided."

        elif tool_name == "get_mouse_position":
            pass # No arguments

        elif tool_name == "get_mouse_hit_cframe": # Camera path is optional
            if "camera_path" in args and args.get("camera_path") is not None and (not isinstance(args.get("camera_path"), str) or not args.get("camera_path").strip()):
                 return False, "Invalid 'camera_path'. Must be a non-empty string if provided."

        elif tool_name == "is_key_down": # KeyCode string
            if not isinstance(args.get("key_code_string"), str) or not args.get("key_code_string").strip():
                return False, "Invalid 'key_code_string'. Must be a non-empty string (e.g., 'E')."

        elif tool_name == "is_mouse_button_down": # UserInputType string for mouse
            if not isinstance(args.get("mouse_button_string"), str) or not args.get("mouse_button_string").strip():
                return False, "Invalid 'mouse_button_string'. Must be a non-empty string (e.g., 'MouseButton1')."

        # --- Phase 4 Tools Validation (DataStores) ---
        elif tool_name == "save_data": # Data can be complex, just check presence
            if not isinstance(args.get("store_name"), str) or not args.get("store_name").strip():
                return False, "Invalid 'store_name'. Must be a non-empty string."
            if not isinstance(args.get("key"), str) or not args.get("key").strip():
                return False, "Invalid 'key'. Must be a non-empty string."
            if "data" not in args: # The 'data' itself is a string in the schema, to be parsed by Luau
                return False, "'data' parameter (JSON string) is required."
            # The schema specifies data as a string (meant to be JSON).
            # However, python_to_luau_table_string can handle various Python types directly.
            # So, this validation might be too strict if we want to allow Gemini to send native Python dicts/lists for 'data'.
            # For now, sticking to the schema's string requirement for 'data' at this validation stage.
            # The conversion to Luau string will happen regardless.
            if not isinstance(args.get("data"), str): # Ensure it's a string as per schema for this tool
                return False, "Invalid 'data'. Tool schema expects a JSON string representation for 'data' for save_data tool."


        elif tool_name == "load_data":
            if not isinstance(args.get("store_name"), str) or not args.get("store_name").strip():
                return False, "Invalid 'store_name'. Must be a non-empty string."
            if not isinstance(args.get("key"), str) or not args.get("key").strip():
                return False, "Invalid 'key'. Must be a non-empty string."

        elif tool_name == "increment_data":
            if not isinstance(args.get("store_name"), str) or not args.get("store_name").strip():
                return False, "Invalid 'store_name'. Must be a non-empty string."
            if not isinstance(args.get("key"), str) or not args.get("key").strip():
                return False, "Invalid 'key'. Must be a non-empty string."
            if not isinstance(args.get("increment_by"), (int, float)):
                return False, "Invalid 'increment_by'. Must be a number."

        elif tool_name == "remove_data":
            if not isinstance(args.get("store_name"), str) or not args.get("store_name").strip():
                return False, "Invalid 'store_name'. Must be a non-empty string."
            if not isinstance(args.get("key"), str) or not args.get("key").strip():
                return False, "Invalid 'key'. Must be a non-empty string."

        # --- Phase 5 Tools Validation ---
        elif tool_name == "teleport_player_to_place":
            player_paths = args.get("player_paths")
            if not isinstance(player_paths, list) or not player_paths:
                return False, "Invalid 'player_paths'. Must be a non-empty list of strings."
            if not all(isinstance(p, str) and p.strip() for p in player_paths):
                return False, "All items in 'player_paths' must be non-empty strings."
            if not isinstance(args.get("place_id"), int) or args.get("place_id") <= 0:
                return False, "Invalid 'place_id'. Must be a positive integer."
            if "job_id" in args and args.get("job_id") is not None and (not isinstance(args.get("job_id"), str) or not args.get("job_id").strip()):
                return False, "Invalid 'job_id'. Must be a non-empty string if provided."
            if "teleport_data" in args and args.get("teleport_data") is not None and not isinstance(args.get("teleport_data"), dict): # Should be JSON object
                return False, "Invalid 'teleport_data'. Must be a dictionary if provided."
            if "custom_loading_screen_gui_path" in args and args.get("custom_loading_screen_gui_path") is not None and \
               (not isinstance(args.get("custom_loading_screen_gui_path"), str) or not args.get("custom_loading_screen_gui_path").strip()):
                return False, "Invalid 'custom_loading_screen_gui_path'. Must be a non-empty string if provided."

        elif tool_name == "get_teleport_data":
            pass # No args

        elif tool_name == "send_chat_message":
            if not isinstance(args.get("message_text"), str):
                 return False, "Invalid 'message_text'. Must be a string."
            if "channel_name" in args and args.get("channel_name") is not None and (not isinstance(args.get("channel_name"), str) or not args.get("channel_name").strip()):
                return False, "Invalid 'channel_name'. Must be a non-empty string if provided."
            if "speaker_path" in args and args.get("speaker_path") is not None and (not isinstance(args.get("speaker_path"), str) or not args.get("speaker_path").strip()):
                return False, "Invalid 'speaker_path'. Must be a non-empty string if provided."
            if "target_player_path" in args and args.get("target_player_path") is not None and \
               (not isinstance(args.get("target_player_path"), str) or not args.get("target_player_path").strip()):
                return False, "Invalid 'target_player_path'. Must be a non-empty string if provided."

        elif tool_name == "filter_text_for_player":
            if not isinstance(args.get("text_to_filter"), str):
                 return False, "Invalid 'text_to_filter'. Must be a string."
            if not isinstance(args.get("player_path"), str) or not args.get("player_path").strip():
                return False, "Invalid 'player_path'. Must be a non-empty string."

        elif tool_name == "create_text_channel":
            if not isinstance(args.get("channel_name"), str) or not args.get("channel_name").strip():
                return False, "Invalid 'channel_name'. Must be a non-empty string."
            if "properties" in args and args.get("properties") is not None and not isinstance(args.get("properties"), dict):
                return False, "Invalid 'properties'. Must be a dictionary if provided."

        elif tool_name == "get_teams":
            pass # No args

        elif tool_name == "get_players_in_team":
            if not isinstance(args.get("team_path_or_name"), str) or not args.get("team_path_or_name").strip():
                return False, "Invalid 'team_path_or_name'. Must be a non-empty string."

        elif tool_name == "load_asset_by_id":
            if not isinstance(args.get("asset_id"), int) or args.get("asset_id") <= 0:
                return False, "Invalid 'asset_id'. Must be a positive integer."
            if "parent_path" in args and args.get("parent_path") is not None and (not isinstance(args.get("parent_path"), str) or not args.get("parent_path").strip()):
                return False, "Invalid 'parent_path'. Must be a non-empty string if provided."
            if "desired_name" in args and args.get("desired_name") is not None and (not isinstance(args.get("desired_name"), str) or not args.get("desired_name").strip()):
                return False, "Invalid 'desired_name'. Must be a non-empty string if provided."

        elif tool_name == "get_children_of_instance" or tool_name == "get_descendants_of_instance":
            if not isinstance(args.get("instance_path"), str) or not args.get("instance_path").strip():
                return False, "Invalid 'instance_path'. Must be a non-empty string."

        elif tool_name == "find_first_child_matching":
            if not isinstance(args.get("parent_path"), str) or not args.get("parent_path").strip():
                return False, "Invalid 'parent_path'. Must be a non-empty string."
            if not isinstance(args.get("child_name"), str) or not args.get("child_name").strip():
                return False, "Invalid 'child_name'. Must be a non-empty string."
            if "recursive" in args and args.get("recursive") is not None and not isinstance(args.get("recursive"), bool):
                return False, "Invalid 'recursive'. Must be a boolean if provided."


        return True, ""

    # II.2. Update execute_tool_call
    async def execute_tool_call(self, function_call: types.FunctionCall) -> Dict[str, Any]: # II.2. Input type hint and return type
        """Executes a single tool call and returns a dictionary for the new SDK."""
        original_tool_name = function_call.name
        original_tool_args = dict(function_call.args)

        mcp_tool_name = original_tool_name
        mcp_tool_args = original_tool_args

        ConsoleFormatter.print_tool_call(original_tool_name, original_tool_args)

        is_valid, error_msg = self._validate_args(original_tool_name, original_tool_args)
        if not is_valid:
            ConsoleFormatter.print_tool_error({"validation_error": f"Argument validation failed: {error_msg}"})

            return {"name": original_tool_name, "response": {"error": f"Invalid arguments provided by AI: {error_msg}"}}

        if original_tool_name == "insert_model":
            mcp_tool_name = "insert_model"
            mcp_tool_args = original_tool_args
            logger.info(f"Dispatching ToolCall: '{original_tool_name}' directly to MCP tool '{mcp_tool_name}' with args: {mcp_tool_args}")
        else:
            # All other tools (CreateInstance, RunCode, GetSelection, etc.) are routed via execute_discovered_luau_tool
            mcp_tool_name = "execute_discovered_luau_tool"
            # Convert original_tool_args (Python dict) into a Luau table string
            tool_arguments_luau_str = python_to_luau_table_string(original_tool_args) # NEW
            luau_tool_name_to_execute = original_tool_name
            # Mapping for specific tools if their Python-side name differs from Luau script name
            # This mapping should align with the Luau script file names in plugin/src/Tools/
            if original_tool_name == "set_instance_properties":
                luau_tool_name_to_execute = "SetInstanceProperties"
            elif original_tool_name == "get_instance_properties":
                luau_tool_name_to_execute = "GetInstanceProperties"
            elif original_tool_name == "call_instance_method":
                luau_tool_name_to_execute = "CallInstanceMethod"
            elif original_tool_name == "delete_instance":
<<<<<<< HEAD
                luau_tool_name_to_execute = "delete_instance" # Corrected mapping
=======
                luau_tool_name_to_execute = "DeleteInstance"
>>>>>>> 632fb078
            elif original_tool_name == "select_instances": # Python: select_instances, Luau: SelectInstances.luau
                luau_tool_name_to_execute = "SelectInstances"
            elif original_tool_name == "run_script":
                luau_tool_name_to_execute = "RunScript"
            elif original_tool_name == "set_lighting_property":
                luau_tool_name_to_execute = "SetLightingProperty"
            elif original_tool_name == "get_lighting_property": # Python: get_lighting_property, Luau: GetLightingProperty.luau
                luau_tool_name_to_execute = "GetLightingProperty"
            elif original_tool_name == "play_sound_id": # Python: play_sound_id, Luau: PlaySoundId.luau
                luau_tool_name_to_execute = "PlaySoundId"
            elif original_tool_name == "set_workspace_property":
                luau_tool_name_to_execute = "SetWorkspaceProperty"
            elif original_tool_name == "get_workspace_property":
                luau_tool_name_to_execute = "GetWorkspaceProperty"
            elif original_tool_name == "kick_player":
                luau_tool_name_to_execute = "KickPlayer"
            elif original_tool_name == "create_team":
                luau_tool_name_to_execute = "CreateTeam"
            elif original_tool_name == "tween_properties":
                luau_tool_name_to_execute = "TweenProperties"
            elif original_tool_name == "add_tag":
                luau_tool_name_to_execute = "AddTag"
            elif original_tool_name == "remove_tag":
                luau_tool_name_to_execute = "RemoveTag"
            elif original_tool_name == "get_instances_with_tag": # Python: get_instances_with_tag, Luau: GetInstancesWithTag.luau
                luau_tool_name_to_execute = "GetInstancesWithTag"
            elif original_tool_name == "has_tag":
                luau_tool_name_to_execute = "HasTag"
            elif original_tool_name == "compute_path":
                luau_tool_name_to_execute = "ComputePath"
            elif original_tool_name == "create_proximity_prompt":
                luau_tool_name_to_execute = "CreateProximityPrompt"
            elif original_tool_name == "get_product_info": # Python: get_product_info, Luau: GetProductInfo.luau
                luau_tool_name_to_execute = "GetProductInfo"
            elif original_tool_name == "prompt_purchase":
                luau_tool_name_to_execute = "PromptPurchase"
            elif original_tool_name == "add_debris_item":
                luau_tool_name_to_execute = "AddDebrisItem"
            elif original_tool_name == "create_gui_element":
                luau_tool_name_to_execute = "CreateGuiElement"
            elif original_tool_name == "get_mouse_position": # Python: get_mouse_position, Luau: GetMousePosition.luau
                luau_tool_name_to_execute = "GetMousePosition"
            elif original_tool_name == "get_mouse_hit_cframe": # Python: get_mouse_hit_cframe, Luau: GetMouseHitCFrame.luau
                luau_tool_name_to_execute = "GetMouseHitCFrame"
            elif original_tool_name == "is_key_down":
                luau_tool_name_to_execute = "IsKeyDown"
            elif original_tool_name == "is_mouse_button_down":
                luau_tool_name_to_execute = "IsMouseButtonDown"
            elif original_tool_name == "save_data":
                luau_tool_name_to_execute = "SaveData"
            elif original_tool_name == "load_data":
                luau_tool_name_to_execute = "LoadData"
            elif original_tool_name == "increment_data":
                luau_tool_name_to_execute = "IncrementData"
            elif original_tool_name == "remove_data":
                luau_tool_name_to_execute = "RemoveData"
            elif original_tool_name == "teleport_player_to_place":
                luau_tool_name_to_execute = "TeleportPlayerToPlace"
            elif original_tool_name == "get_teleport_data": # Python: get_teleport_data, Luau: GetTeleportData.luau
                luau_tool_name_to_execute = "GetTeleportData"
            elif original_tool_name == "send_chat_message":
                luau_tool_name_to_execute = "SendChatMessage"
            elif original_tool_name == "filter_text_for_player":
                luau_tool_name_to_execute = "FilterTextForPlayer"
            elif original_tool_name == "create_text_channel":
                luau_tool_name_to_execute = "CreateTextChannel"
            elif original_tool_name == "get_teams":
                luau_tool_name_to_execute = "GetTeams"
            elif original_tool_name == "get_players_in_team": # Python: get_players_in_team, Luau: GetPlayersInTeam.luau
                luau_tool_name_to_execute = "GetPlayersInTeam"
            elif original_tool_name == "load_asset_by_id":
                luau_tool_name_to_execute = "LoadAssetById"
            elif original_tool_name == "get_children_of_instance": # Python: get_children_of_instance, Luau: GetChildrenOfInstance.luau
                luau_tool_name_to_execute = "GetChildrenOfInstance"
            elif original_tool_name == "get_descendants_of_instance": # Python: get_descendants_of_instance, Luau: GetDescendantsOfInstance.luau
                luau_tool_name_to_execute = "GetDescendantsOfInstance"
            elif original_tool_name == "find_first_child_matching": # Python: find_first_child_matching, Luau: FindFirstChildMatching.luau
                luau_tool_name_to_execute = "FindFirstChildMatching"
            # Default to original_tool_name if no specific mapping (should match Luau script name by convention)


            mcp_tool_args = {
                "tool_name": luau_tool_name_to_execute,
                "tool_arguments_luau": tool_arguments_luau_str # CHANGED KEY and VALUE
            }
            logger.info(f"Dispatching ToolCall: '{original_tool_name}' via MCP tool '{mcp_tool_name}' for Luau script '{luau_tool_name_to_execute}'. Luau script args (as Luau table string): {{tool_arguments_luau_str}}") # UPDATED LOG

        output_content_dict = {}
        try:
            mcp_response = await self.mcp_client.send_tool_execution_request(mcp_tool_name, mcp_tool_args)

            if mcp_tool_name == "insert_model": # insert_model returns result directly, not nested
                if "result" in mcp_response:
                    output_content_dict = {"status": "success", "output": mcp_response["result"]}
                    ConsoleFormatter.print_tool_result(mcp_response["result"])
                elif "error" in mcp_response:
                    output_content_dict = {"status": "error", "details": mcp_response["error"]}
                    ConsoleFormatter.print_tool_error(mcp_response["error"])
                else:
                    output_content_dict = {"status": "unknown_response", "raw": mcp_response}
                    ConsoleFormatter.print_tool_error(output_content_dict)

            # For execute_discovered_luau_tool results:
            elif "result" in mcp_response: # This 'result' is the dict like {"content": [...], "isError": ...}
                raw_mcp_luau_result = mcp_response.get("result")

                if not isinstance(raw_mcp_luau_result, dict):
                    # This case should ideally not happen if MCP server is consistent
                    logger.error(f"Unexpected raw_mcp_luau_result type for {original_tool_name}: {type(raw_mcp_luau_result)}. Content: {raw_mcp_luau_result}")
                    output_content_dict = {"status": "error", "details": "Malformed MCP response: 'result' is not a dictionary.", "raw_luau_result": raw_mcp_luau_result }
                    ConsoleFormatter.print_tool_error(output_content_dict)
                    return {"name": original_tool_name, "response": output_content_dict}

                is_luau_error = raw_mcp_luau_result.get("isError", False)
                content_list = raw_mcp_luau_result.get("content", [])
                inner_text = ""

                if isinstance(content_list, list) and len(content_list) > 0 and isinstance(content_list[0], dict):
                    inner_text = content_list[0].get("text", "")
                elif is_luau_error and not content_list : # Error might be flagged with no content, or content is not as expected
                    inner_text = raw_mcp_luau_result.get("errorMessage", "Luau tool error: No error message provided in content.") if "errorMessage" in raw_mcp_luau_result else "Luau tool error: Malformed or missing content."
                elif not is_luau_error : # Success case but malformed content
                     logger.warning(f"Malformed content list for successful Luau call {original_tool_name}: {content_list}")
                     inner_text = '{"status":"error", "tool_message":"Tool returned success but content was malformed in MCP response."}' # Force JSON
                # if is_luau_error is true AND content_list is malformed, inner_text will be the errorMessage or generic one from above

                if is_luau_error:
                    output_content_dict = {"status": "error_from_luau_tool", "tool_message": inner_text.strip()}
                    ConsoleFormatter.print_tool_error({"luau_tool_error_message": inner_text.strip()})
                else:
<<<<<<< HEAD
                    # Luau tool call was successful and inner_text contains the human-readable string.
                    # No JSON parsing needed.
                    # The 'response' field for FunctionResponse should be a Dict[str, Any].
                    # We will return the plain text output under the key "content" as per Gemini's recommended structure for simple text.
                    output_content_dict = {"content": inner_text.strip()}
                    ConsoleFormatter.print_tool_result({"status": "success", "text_output_from_luau": inner_text.strip()})
=======
                    # No error flagged by Luau, so inner_text should be a JSON string.
                    try:

                        data = json.loads(inner_text)
                        # --- Start of specific tool success parsing ---
                        if original_tool_name == "get_selection":
                            if isinstance(data, dict) and \
                               "selected_instances" in data and \
                               isinstance(data["selected_instances"], list) and \
                               not data["selected_instances"]:

                                output_content_dict = {
                                    "status": "success",
                                    "message": "No instances are currently selected in Roblox Studio.",
                                    "selection_empty": True,
                                    "selected_instances_paths": []
                                }
                                ConsoleFormatter.print_tool_result({"status": "success", "message": "No instances selected (processed by Python agent)."})

                            else: # Assumes 'data' itself is the expected output if not empty selection.
                                output_content_dict = {"status": "success", "output": data}
                                ConsoleFormatter.print_tool_result(data)
                        elif original_tool_name == "FindFirstChildMatching":
                            output_content_dict = {
                               "status": "success", "tool_message": data.get("message", ""),
                               "parent_path": data.get("parent_path"), "child_name_searched": data.get("child_name_searched"),
                               "recursive_search": data.get("recursive_search"), "child_found": bool(data.get("found_child_path")),
                               "found_child_path": data.get("found_child_path"), "found_child_class_name": data.get("found_child_class_name")
                            }
                            ConsoleFormatter.print_tool_result({"status": "success", "message": f"FindFirstChildMatching processed: {data.get('message', '')}"})
                        elif original_tool_name == "GetChildrenOfInstance":
                            children_list = data.get("children", [])
                            output_content_dict = {
                               "status": "success", "tool_message": data.get("message", f"Found {len(children_list)} children for {data.get('instance_path')}."),
                               "instance_path": data.get("instance_path"), "children_count": len(children_list), "children": children_list
                            }
                            ConsoleFormatter.print_tool_result({"status": "success", "message": f"GetChildrenOfInstance processed for {data.get('instance_path')}"})
                        elif original_tool_name == "GetDescendantsOfInstance":
                            descendants_list = data.get("descendants", [])
                            output_content_dict = {
                               "status": "success", "tool_message": data.get("message", f"Found {len(descendants_list)} descendants for {data.get('instance_path')}."),
                               "instance_path": data.get("instance_path"), "descendants_count": len(descendants_list), "descendants": descendants_list
                            }
                            ConsoleFormatter.print_tool_result({"status": "success", "message": f"GetDescendantsOfInstance processed for {data.get('instance_path')}"})
                        elif original_tool_name == "GetInstancesWithTag":
                            instances_list = data.get("instances", [])
                            output_content_dict = {
                               "status": "success", "tool_message": data.get("message", f"Found {len(instances_list)} instances with tag '{data.get('tag_name')}'."),
                               "tag_name": data.get("tag_name"), "instance_count": len(instances_list), "instances": instances_list
                            }
                            ConsoleFormatter.print_tool_result({"status": "success", "message": f"GetInstancesWithTag processed for tag {data.get('tag_name')}"})
                        elif original_tool_name == "HasTag":
                             output_content_dict = {
                               "status": "success", "tool_message": data.get("message", f"Tag '{data.get('tag_name')}' on '{data.get('instance_path')}' is {data.get('has_tag')}."),
                               "instance_path": data.get("instance_path"), "tag_name": data.get("tag_name"), "has_tag": data.get("has_tag")
                            }
                             ConsoleFormatter.print_tool_result({"status": "success", "message": f"HasTag processed for {data.get('instance_path')}"})
                        elif original_tool_name == "CreateInstance":
                            output_content_dict = {"status": "success", "tool_message": data.get("message"), "instance_path": data.get("instance_path"), "class_name": data.get("class_name")}
                            ConsoleFormatter.print_tool_result({"status": "success", "message": f"CreateInstance processed: {data.get('message')}"})
                        elif original_tool_name == "DeleteInstance":
                            path_not_found = data.get("path_not_found")
                            output_content_dict = {
                               "status": "success_instance_not_found" if path_not_found else "success",
                               "tool_message": data.get("message"), "deleted_path": data.get("deleted_path"), "path_not_found": path_not_found
                            }
                            ConsoleFormatter.print_tool_result({"status": "success", "message": f"DeleteInstance processed: {data.get('message')}"})
                        elif original_tool_name == "GetInstanceProperties": # Corrected from ["GetProperties", "GetInstanceProperties"]
                            output_content_dict = {
                               "status": "success", "tool_message": data.get("message", f"Properties fetched for {data.get('instance_path')}."),
                               "instance_path": data.get("instance_path"), "properties": data.get("properties"),"errors": data.get("errors")
                            }
                            ConsoleFormatter.print_tool_result({"status": "success", "tool_name": original_tool_name, "processed_message": f"Properties fetched for {data.get('instance_path')}"})
                        elif original_tool_name == "GetLightingProperty":
                            output_content_dict = {
                               "status": "success", "tool_message": data.get("message", f"Lighting property {data.get('property_name')} fetched."),
                               "property_name": data.get("property_name"), "value": data.get("value")
                            }
                            ConsoleFormatter.print_tool_result({"status": "success", "tool_name": original_tool_name, "processed_message": f"Lighting property {data.get('property_name')} fetched."})
                        elif original_tool_name == "GetWorkspaceProperty": # Corrected name
                            output_content_dict = {
                               "status": "success", "tool_message": data.get("message", f"Workspace property {data.get('property_name')} fetched."),
                               "property_name": data.get("property_name"), "value": data.get("value")
                            }
                            ConsoleFormatter.print_tool_result({"status": "success", "tool_name": original_tool_name, "processed_message": f"Workspace property {data.get('property_name')} fetched."})
                        elif original_tool_name == "GetMouseHitCFrame": # Corrected name
                            output_content_dict = {
                               "status": "success", "tool_message": data.get("message", "Mouse hit CFrame processed."),
                               "instance_hit_path": data.get("instance_hit_path"), "position": data.get("position"), "cframe_components": data.get("cframe_components")
                            }
                            ConsoleFormatter.print_tool_result({"status": "success", "tool_name": original_tool_name, "processed_message": data.get("message", "Mouse hit CFrame processed.")})
                        elif original_tool_name == "GetMousePosition": # Corrected name
                            output_content_dict = {
                               "status": "success", "tool_message": data.get("message", "Mouse position fetched."),
                               "x": data.get("x"), "y": data.get("y"), "viewport_size": data.get("viewport_size")
                            }
                            ConsoleFormatter.print_tool_result({"status": "success", "tool_name": original_tool_name, "processed_message": data.get("message", "Mouse position fetched.")})
                        elif original_tool_name == "GetPlayersInTeam": # Corrected name
                            players_list = data.get("players", [])
                            output_content_dict = {
                               "status": "success", "tool_message": data.get("message", f"Players in team {data.get('team_name')} fetched."),
                               "team_name": data.get("team_name"), "team_path": data.get("team_path"),
                               "player_count": len(players_list), "players": players_list
                            }
                            ConsoleFormatter.print_tool_result({"status": "success", "tool_name": original_tool_name, "processed_message": f"Players in team {data.get('team_name')} fetched."})
                        elif original_tool_name == "GetProductInfo": # Corrected name
                            output_content_dict = {
                               "status": "success", "tool_message": data.get("message", f"Product info for asset ID {data.get('asset_id')} fetched."),
                               "asset_id": data.get("asset_id"), "info_type_used": data.get("info_type_used"), "product_info": data.get("product_info")
                            }
                            ConsoleFormatter.print_tool_result({"status": "success", "tool_name": original_tool_name, "processed_message": f"Product info for asset ID {data.get('asset_id')} fetched."})
                        elif original_tool_name == "GetTeams": # Corrected name
                            output_content_dict = {
                               "status": "success", "tool_message": data.get("message", "Teams fetched."),
                               "team_count": data.get("team_count"), "teams": data.get("teams")
                            }
                            ConsoleFormatter.print_tool_result({"status": "success", "tool_name": original_tool_name, "processed_message": data.get("message", "Teams fetched.")})
                        elif original_tool_name == "GetTeleportData": # Corrected name
                            output_content_dict = {
                               "status": "success", "tool_message": data.get("message", "Teleport data fetched."),
                               "teleport_data": data.get("teleport_data"), "source_place_id": data.get("source_place_id")
                            }
                            ConsoleFormatter.print_tool_result({"status": "success", "tool_name": original_tool_name, "processed_message": data.get("message", "Teleport data fetched.")})
                        elif original_tool_name == "AddDebrisItem": # Corrected name
                            output_content_dict = {"status": "success", "tool_message": data.get("message"), "instance_path": data.get("instance_path"), "lifetime": data.get("lifetime")}
                            ConsoleFormatter.print_tool_result({"status": "success", "tool_name": original_tool_name, "processed_message": data.get("message")})
                        elif original_tool_name == "AddTag": # Corrected name
                            output_content_dict = {"status": "success", "tool_message": data.get("message"), "instance_path": data.get("instance_path"), "tag_name": data.get("tag_name")}
                            ConsoleFormatter.print_tool_result({"status": "success", "tool_name": original_tool_name, "processed_message": data.get("message")})
                        elif original_tool_name == "CallInstanceMethod": # Corrected name
                            output_content_dict = {"status": "success", "tool_message": data.get("message"), "results": data.get("results")}
                            ConsoleFormatter.print_tool_result({"status": "success", "tool_name": original_tool_name, "processed_message": data.get("message")})
                        elif original_tool_name == "CreateGuiElement": # Corrected name
                            output_content_dict = {"status": "success", "tool_message": data.get("message"), "element_path": data.get("element_path"), "element_type": data.get("element_type"), "parent_path_used": data.get("parent_path_used")}
                            ConsoleFormatter.print_tool_result({"status": "success", "tool_name": original_tool_name, "processed_message": data.get("message")})
                        elif original_tool_name == "CreateProximityPrompt": # Corrected name
                            output_content_dict = {"status": "success", "tool_message": data.get("message"), "prompt_path": data.get("prompt_path"), "action_text": data.get("action_text"), "object_text": data.get("object_text"), "max_activation_distance": data.get("max_activation_distance")}
                            ConsoleFormatter.print_tool_result({"status": "success", "tool_name": original_tool_name, "processed_message": data.get("message")})
                        elif original_tool_name == "CreateTeam": # Corrected name
                            output_content_dict = {"status": "success", "tool_message": data.get("message"), "team_name": data.get("team_name"), "team_color": data.get("team_color"), "auto_assignable": data.get("auto_assignable"), "team_path": data.get("team_path")}
                            ConsoleFormatter.print_tool_result({"status": "success", "tool_name": original_tool_name, "processed_message": data.get("message")})
                        elif original_tool_name == "CreateTextChannel": # Corrected name
                            output_content_dict = {"status": "success", "tool_message": data.get("message"), "channel_name": data.get("channel_name"), "channel_path": data.get("channel_path")}
                            ConsoleFormatter.print_tool_result({"status": "success", "tool_name": original_tool_name, "processed_message": data.get("message")})
                        elif original_tool_name == "IncrementData": # Corrected name
                            output_content_dict = {"status": "success", "tool_message": data.get("message"), "store_name": data.get("store_name"), "key": data.get("key"), "new_value": data.get("new_value"), "incremented_by": data.get("incremented_by")}
                            ConsoleFormatter.print_tool_result({"status": "success", "tool_name": original_tool_name, "processed_message": data.get("message")})
                        elif original_tool_name == "IsKeyDown": # Corrected name
                            output_content_dict = {"status": "success", "tool_message": data.get("message"), "key_code_used": data.get("key_code_used"), "is_down": data.get("is_down")}
                            ConsoleFormatter.print_tool_result({"status": "success", "tool_name": original_tool_name, "processed_message": data.get("message")})
                        elif original_tool_name == "IsMouseButtonDown": # Corrected name
                            output_content_dict = {"status": "success", "tool_message": data.get("message"), "mouse_button_checked": data.get("mouse_button_checked"), "is_down": data.get("is_down")}
                            ConsoleFormatter.print_tool_result({"status": "success", "tool_name": original_tool_name, "processed_message": data.get("message")})
                        elif original_tool_name == "KickPlayer": # Corrected name
                            output_content_dict = {"status": "success", "tool_message": data.get("message"), "kicked_player_name": data.get("kicked_player_name"), "kick_message_used": data.get("kick_message_used")}
                            ConsoleFormatter.print_tool_result({"status": "success", "tool_name": original_tool_name, "processed_message": data.get("message")})
                        elif original_tool_name == "LoadAssetById": # Corrected name
                            output_content_dict = {"status": "success", "tool_message": data.get("message"), "asset_path": data.get("asset_path"), "asset_id": data.get("asset_id"), "asset_class_name": data.get("asset_class_name")}
                            ConsoleFormatter.print_tool_result({"status": "success", "tool_name": original_tool_name, "processed_message": data.get("message")})
                        elif original_tool_name == "LoadData": # Corrected name
                             output_content_dict = {"status": "success", "tool_message": data.get("message"), "store_name": data.get("store_name"), "key": data.get("key"), "data": data.get("data")}
                             ConsoleFormatter.print_tool_result({"status": "success", "tool_name": original_tool_name, "processed_message": data.get("message")})
                        elif original_tool_name == "PlaySoundId": # Corrected name
                            output_content_dict = {"status": "success", "tool_message": data.get("message"), "sound_path": data.get("sound_path"), "sound_id": data.get("sound_id"), "is_playing": data.get("is_playing"), "duration": data.get("duration"), "details": data.get("details")}
                            ConsoleFormatter.print_tool_result({"status": "success", "tool_name": original_tool_name, "processed_message": data.get("message")})
                        elif original_tool_name == "PromptPurchase": # Corrected name
                            output_content_dict = {"status": "success", "tool_message": data.get("message"), "player_name": data.get("player_name"), "asset_id": data.get("asset_id"), "purchase_type_prompted": data.get("purchase_type_prompted")}
                            ConsoleFormatter.print_tool_result({"status": "success", "tool_name": original_tool_name, "processed_message": data.get("message")})
                        elif original_tool_name == "RemoveData": # Corrected name
                            output_content_dict = {"status": "success", "tool_message": data.get("message"), "store_name": data.get("store_name"), "key": data.get("key")}
                            ConsoleFormatter.print_tool_result({"status": "success", "tool_name": original_tool_name, "processed_message": data.get("message")})
                        elif original_tool_name == "RunScript": # Corrected name
                            output_content_dict = {"status": "success", "tool_message": data.get("message"), "script_path": data.get("script_path"), "script_type": data.get("script_type"), "initially_disabled": data.get("initially_disabled")}
                            ConsoleFormatter.print_tool_result({"status": "success", "tool_name": original_tool_name, "processed_message": data.get("message")})
                        elif original_tool_name == "SaveData": # Corrected name
                            output_content_dict = {"status": "success", "tool_message": data.get("message"), "store_name": data.get("store_name"), "key": data.get("key")}
                            ConsoleFormatter.print_tool_result({"status": "success", "tool_name": original_tool_name, "processed_message": data.get("message")})
                        elif original_tool_name == "SelectInstances": # Corrected name
                            output_content_dict = {"status": "success", "tool_message": data.get("message"), "selected_paths": data.get("selected_paths"), "selection_count": data.get("selection_count"), "errors_finding_paths": data.get("errors_finding_paths")}
                            ConsoleFormatter.print_tool_result({"status": "success", "tool_name": original_tool_name, "processed_message": data.get("message")})
                        elif original_tool_name == "SendChatMessage": # Corrected name
                            output_content_dict = {"status": "success", "tool_message": data.get("message"), "message_sent": data.get("message_sent"), "channel_used": data.get("channel_used"), "speaker_used": data.get("speaker_used")}
                            ConsoleFormatter.print_tool_result({"status": "success", "tool_name": original_tool_name, "processed_message": data.get("message")})
                        elif original_tool_name == "set_instance_properties": # Corrected from ["SetInstanceProperties", "SetProperties"]
                            output_content_dict = {"status": "success", "tool_message": data.get("message"), "instance_path": data.get("instance_path"), "results": data.get("results")}
                            ConsoleFormatter.print_tool_result({"status": "success", "tool_name": original_tool_name, "processed_message": data.get("message")})
                        elif original_tool_name == "SetLightingProperty": # Corrected name
                            output_content_dict = {"status": "success", "tool_message": data.get("message", f"Lighting property {data.get('property_name')} set."), "property_name": data.get("property_name"), "new_value_set": data.get("new_value_set")}
                            ConsoleFormatter.print_tool_result({"status": "success", "tool_name": original_tool_name, "processed_message": f"Lighting property {data.get('property_name')} set."})
                        elif original_tool_name == "SetWorkspaceProperty":
                            output_content_dict = {"status": "success", "tool_message": data.get("message", f"Workspace property {data.get('property_name')} set."), "property_name": data.get("property_name"), "new_value_set": data.get("new_value_set")}
                            ConsoleFormatter.print_tool_result({"status": "success", "tool_name": original_tool_name, "processed_message": f"Workspace property {data.get('property_name')} set."})
                        elif original_tool_name == "TeleportPlayerToPlace":
                            output_content_dict = {"status": "success", "tool_message": data.get("message", "Teleport initiated."), "players_teleported_paths": data.get("players_teleported_paths"), "place_id": data.get("place_id"), "job_id": data.get("job_id"), "teleport_data_sent": data.get("teleport_data_sent")}
                            ConsoleFormatter.print_tool_result({"status": "success", "tool_name": original_tool_name, "processed_message": data.get("message", "Teleport initiated.")})
                        elif original_tool_name == "TweenProperties":
                            output_content_dict = {"status": "success", "tool_message": data.get("message"), "instance_path": data.get("instance_path"), "duration": data.get("duration"), "easing_style_used": data.get("easing_style_used"), "easing_direction_used": data.get("easing_direction_used"), "properties_goal_summary": str(data.get("properties_goal"))}
                            ConsoleFormatter.print_tool_result({"status": "success", "tool_name": original_tool_name, "processed_message": data.get("message")})
                        elif original_tool_name == "RunCode":
                            output_content_dict = {
                                "status": "success",
                                "tool_message": data.get("message", "Code executed.") + " The command has been processed and its output is included.",
                                "explicit_completion_notice": "This RunCode command is now complete. Do not call it again unless the user makes a new request to run code.",
                                "return_values": data.get("return_values"),
                                "output": data.get("output")
                            }
                            ConsoleFormatter.print_tool_result({"status": "success", "tool_name": original_tool_name, "processed_message": data.get("message", "RunCode processed.")})
                        else: # Default handler for tools that successfully return JSON but don't have specific parsing
                            output_content_dict = {"status": "success", "data_from_tool": data}
                            ConsoleFormatter.print_tool_result(output_content_dict)
                    except json.JSONDecodeError as e:
                        logger.error(f"Error parsing expected JSON for successful {original_tool_name} result: {e}. Content was: {inner_text}")
                        output_content_dict = {"status": "error", "parsing_error_in_python": str(e), "raw_content": inner_text, "tool_message": "Tool returned success, but its JSON payload was malformed."}
                        ConsoleFormatter.print_tool_error(output_content_dict)
>>>>>>> 632fb078

            elif "error" in mcp_response: # Error from the MCP server itself (e.g. tool not found by MCP)

                error_data = mcp_response["error"]
                output_content_dict = {"status": "error", "details": error_data}
                ConsoleFormatter.print_tool_error(error_data) # Pass the whole error_data dict
            else: # Unexpected response from MCP server
                output_content_dict = {"status": "unknown_response", "raw": mcp_response}
                ConsoleFormatter.print_tool_error(output_content_dict)
        except MCPConnectionError as e: # Raised by mcp_client.send_request
            logger.error(f"MCP Connection Error during tool '{original_tool_name}' (mcp: '{mcp_tool_name}'): {e}")
            output_content_dict = {"status": "error", "details": f"MCP Connection Error: {e}"}
            ConsoleFormatter.print_tool_error(output_content_dict) # Show error in console
        except asyncio.TimeoutError: # From mcp_client.send_request (if it re-raises it)
            logger.error(f"Tool call '{original_tool_name}' (mcp: '{mcp_tool_name}') timed out.")
            output_content_dict = {"status": "error", "details": "Request to Roblox Studio timed out."}
            ConsoleFormatter.print_tool_error(output_content_dict)
        except Exception as e: # Other unexpected errors
            logger.error(f"Unhandled error executing tool '{original_tool_name}' (mcp: '{mcp_tool_name}'): {e}", exc_info=True)
            output_content_dict = {"status": "error", "details": f"An internal broker error occurred: {e}"}
            ConsoleFormatter.print_tool_error(output_content_dict)

        # II.2. Return a dictionary using the original tool name
        return {"name": original_tool_name, "response": output_content_dict}<|MERGE_RESOLUTION|>--- conflicted
+++ resolved
@@ -1379,11 +1379,9 @@
             elif original_tool_name == "call_instance_method":
                 luau_tool_name_to_execute = "CallInstanceMethod"
             elif original_tool_name == "delete_instance":
-<<<<<<< HEAD
+
                 luau_tool_name_to_execute = "delete_instance" # Corrected mapping
-=======
-                luau_tool_name_to_execute = "DeleteInstance"
->>>>>>> 632fb078
+
             elif original_tool_name == "select_instances": # Python: select_instances, Luau: SelectInstances.luau
                 luau_tool_name_to_execute = "SelectInstances"
             elif original_tool_name == "run_script":
@@ -1514,229 +1512,14 @@
                     output_content_dict = {"status": "error_from_luau_tool", "tool_message": inner_text.strip()}
                     ConsoleFormatter.print_tool_error({"luau_tool_error_message": inner_text.strip()})
                 else:
-<<<<<<< HEAD
+
                     # Luau tool call was successful and inner_text contains the human-readable string.
                     # No JSON parsing needed.
                     # The 'response' field for FunctionResponse should be a Dict[str, Any].
                     # We will return the plain text output under the key "content" as per Gemini's recommended structure for simple text.
                     output_content_dict = {"content": inner_text.strip()}
                     ConsoleFormatter.print_tool_result({"status": "success", "text_output_from_luau": inner_text.strip()})
-=======
-                    # No error flagged by Luau, so inner_text should be a JSON string.
-                    try:
-
-                        data = json.loads(inner_text)
-                        # --- Start of specific tool success parsing ---
-                        if original_tool_name == "get_selection":
-                            if isinstance(data, dict) and \
-                               "selected_instances" in data and \
-                               isinstance(data["selected_instances"], list) and \
-                               not data["selected_instances"]:
-
-                                output_content_dict = {
-                                    "status": "success",
-                                    "message": "No instances are currently selected in Roblox Studio.",
-                                    "selection_empty": True,
-                                    "selected_instances_paths": []
-                                }
-                                ConsoleFormatter.print_tool_result({"status": "success", "message": "No instances selected (processed by Python agent)."})
-
-                            else: # Assumes 'data' itself is the expected output if not empty selection.
-                                output_content_dict = {"status": "success", "output": data}
-                                ConsoleFormatter.print_tool_result(data)
-                        elif original_tool_name == "FindFirstChildMatching":
-                            output_content_dict = {
-                               "status": "success", "tool_message": data.get("message", ""),
-                               "parent_path": data.get("parent_path"), "child_name_searched": data.get("child_name_searched"),
-                               "recursive_search": data.get("recursive_search"), "child_found": bool(data.get("found_child_path")),
-                               "found_child_path": data.get("found_child_path"), "found_child_class_name": data.get("found_child_class_name")
-                            }
-                            ConsoleFormatter.print_tool_result({"status": "success", "message": f"FindFirstChildMatching processed: {data.get('message', '')}"})
-                        elif original_tool_name == "GetChildrenOfInstance":
-                            children_list = data.get("children", [])
-                            output_content_dict = {
-                               "status": "success", "tool_message": data.get("message", f"Found {len(children_list)} children for {data.get('instance_path')}."),
-                               "instance_path": data.get("instance_path"), "children_count": len(children_list), "children": children_list
-                            }
-                            ConsoleFormatter.print_tool_result({"status": "success", "message": f"GetChildrenOfInstance processed for {data.get('instance_path')}"})
-                        elif original_tool_name == "GetDescendantsOfInstance":
-                            descendants_list = data.get("descendants", [])
-                            output_content_dict = {
-                               "status": "success", "tool_message": data.get("message", f"Found {len(descendants_list)} descendants for {data.get('instance_path')}."),
-                               "instance_path": data.get("instance_path"), "descendants_count": len(descendants_list), "descendants": descendants_list
-                            }
-                            ConsoleFormatter.print_tool_result({"status": "success", "message": f"GetDescendantsOfInstance processed for {data.get('instance_path')}"})
-                        elif original_tool_name == "GetInstancesWithTag":
-                            instances_list = data.get("instances", [])
-                            output_content_dict = {
-                               "status": "success", "tool_message": data.get("message", f"Found {len(instances_list)} instances with tag '{data.get('tag_name')}'."),
-                               "tag_name": data.get("tag_name"), "instance_count": len(instances_list), "instances": instances_list
-                            }
-                            ConsoleFormatter.print_tool_result({"status": "success", "message": f"GetInstancesWithTag processed for tag {data.get('tag_name')}"})
-                        elif original_tool_name == "HasTag":
-                             output_content_dict = {
-                               "status": "success", "tool_message": data.get("message", f"Tag '{data.get('tag_name')}' on '{data.get('instance_path')}' is {data.get('has_tag')}."),
-                               "instance_path": data.get("instance_path"), "tag_name": data.get("tag_name"), "has_tag": data.get("has_tag")
-                            }
-                             ConsoleFormatter.print_tool_result({"status": "success", "message": f"HasTag processed for {data.get('instance_path')}"})
-                        elif original_tool_name == "CreateInstance":
-                            output_content_dict = {"status": "success", "tool_message": data.get("message"), "instance_path": data.get("instance_path"), "class_name": data.get("class_name")}
-                            ConsoleFormatter.print_tool_result({"status": "success", "message": f"CreateInstance processed: {data.get('message')}"})
-                        elif original_tool_name == "DeleteInstance":
-                            path_not_found = data.get("path_not_found")
-                            output_content_dict = {
-                               "status": "success_instance_not_found" if path_not_found else "success",
-                               "tool_message": data.get("message"), "deleted_path": data.get("deleted_path"), "path_not_found": path_not_found
-                            }
-                            ConsoleFormatter.print_tool_result({"status": "success", "message": f"DeleteInstance processed: {data.get('message')}"})
-                        elif original_tool_name == "GetInstanceProperties": # Corrected from ["GetProperties", "GetInstanceProperties"]
-                            output_content_dict = {
-                               "status": "success", "tool_message": data.get("message", f"Properties fetched for {data.get('instance_path')}."),
-                               "instance_path": data.get("instance_path"), "properties": data.get("properties"),"errors": data.get("errors")
-                            }
-                            ConsoleFormatter.print_tool_result({"status": "success", "tool_name": original_tool_name, "processed_message": f"Properties fetched for {data.get('instance_path')}"})
-                        elif original_tool_name == "GetLightingProperty":
-                            output_content_dict = {
-                               "status": "success", "tool_message": data.get("message", f"Lighting property {data.get('property_name')} fetched."),
-                               "property_name": data.get("property_name"), "value": data.get("value")
-                            }
-                            ConsoleFormatter.print_tool_result({"status": "success", "tool_name": original_tool_name, "processed_message": f"Lighting property {data.get('property_name')} fetched."})
-                        elif original_tool_name == "GetWorkspaceProperty": # Corrected name
-                            output_content_dict = {
-                               "status": "success", "tool_message": data.get("message", f"Workspace property {data.get('property_name')} fetched."),
-                               "property_name": data.get("property_name"), "value": data.get("value")
-                            }
-                            ConsoleFormatter.print_tool_result({"status": "success", "tool_name": original_tool_name, "processed_message": f"Workspace property {data.get('property_name')} fetched."})
-                        elif original_tool_name == "GetMouseHitCFrame": # Corrected name
-                            output_content_dict = {
-                               "status": "success", "tool_message": data.get("message", "Mouse hit CFrame processed."),
-                               "instance_hit_path": data.get("instance_hit_path"), "position": data.get("position"), "cframe_components": data.get("cframe_components")
-                            }
-                            ConsoleFormatter.print_tool_result({"status": "success", "tool_name": original_tool_name, "processed_message": data.get("message", "Mouse hit CFrame processed.")})
-                        elif original_tool_name == "GetMousePosition": # Corrected name
-                            output_content_dict = {
-                               "status": "success", "tool_message": data.get("message", "Mouse position fetched."),
-                               "x": data.get("x"), "y": data.get("y"), "viewport_size": data.get("viewport_size")
-                            }
-                            ConsoleFormatter.print_tool_result({"status": "success", "tool_name": original_tool_name, "processed_message": data.get("message", "Mouse position fetched.")})
-                        elif original_tool_name == "GetPlayersInTeam": # Corrected name
-                            players_list = data.get("players", [])
-                            output_content_dict = {
-                               "status": "success", "tool_message": data.get("message", f"Players in team {data.get('team_name')} fetched."),
-                               "team_name": data.get("team_name"), "team_path": data.get("team_path"),
-                               "player_count": len(players_list), "players": players_list
-                            }
-                            ConsoleFormatter.print_tool_result({"status": "success", "tool_name": original_tool_name, "processed_message": f"Players in team {data.get('team_name')} fetched."})
-                        elif original_tool_name == "GetProductInfo": # Corrected name
-                            output_content_dict = {
-                               "status": "success", "tool_message": data.get("message", f"Product info for asset ID {data.get('asset_id')} fetched."),
-                               "asset_id": data.get("asset_id"), "info_type_used": data.get("info_type_used"), "product_info": data.get("product_info")
-                            }
-                            ConsoleFormatter.print_tool_result({"status": "success", "tool_name": original_tool_name, "processed_message": f"Product info for asset ID {data.get('asset_id')} fetched."})
-                        elif original_tool_name == "GetTeams": # Corrected name
-                            output_content_dict = {
-                               "status": "success", "tool_message": data.get("message", "Teams fetched."),
-                               "team_count": data.get("team_count"), "teams": data.get("teams")
-                            }
-                            ConsoleFormatter.print_tool_result({"status": "success", "tool_name": original_tool_name, "processed_message": data.get("message", "Teams fetched.")})
-                        elif original_tool_name == "GetTeleportData": # Corrected name
-                            output_content_dict = {
-                               "status": "success", "tool_message": data.get("message", "Teleport data fetched."),
-                               "teleport_data": data.get("teleport_data"), "source_place_id": data.get("source_place_id")
-                            }
-                            ConsoleFormatter.print_tool_result({"status": "success", "tool_name": original_tool_name, "processed_message": data.get("message", "Teleport data fetched.")})
-                        elif original_tool_name == "AddDebrisItem": # Corrected name
-                            output_content_dict = {"status": "success", "tool_message": data.get("message"), "instance_path": data.get("instance_path"), "lifetime": data.get("lifetime")}
-                            ConsoleFormatter.print_tool_result({"status": "success", "tool_name": original_tool_name, "processed_message": data.get("message")})
-                        elif original_tool_name == "AddTag": # Corrected name
-                            output_content_dict = {"status": "success", "tool_message": data.get("message"), "instance_path": data.get("instance_path"), "tag_name": data.get("tag_name")}
-                            ConsoleFormatter.print_tool_result({"status": "success", "tool_name": original_tool_name, "processed_message": data.get("message")})
-                        elif original_tool_name == "CallInstanceMethod": # Corrected name
-                            output_content_dict = {"status": "success", "tool_message": data.get("message"), "results": data.get("results")}
-                            ConsoleFormatter.print_tool_result({"status": "success", "tool_name": original_tool_name, "processed_message": data.get("message")})
-                        elif original_tool_name == "CreateGuiElement": # Corrected name
-                            output_content_dict = {"status": "success", "tool_message": data.get("message"), "element_path": data.get("element_path"), "element_type": data.get("element_type"), "parent_path_used": data.get("parent_path_used")}
-                            ConsoleFormatter.print_tool_result({"status": "success", "tool_name": original_tool_name, "processed_message": data.get("message")})
-                        elif original_tool_name == "CreateProximityPrompt": # Corrected name
-                            output_content_dict = {"status": "success", "tool_message": data.get("message"), "prompt_path": data.get("prompt_path"), "action_text": data.get("action_text"), "object_text": data.get("object_text"), "max_activation_distance": data.get("max_activation_distance")}
-                            ConsoleFormatter.print_tool_result({"status": "success", "tool_name": original_tool_name, "processed_message": data.get("message")})
-                        elif original_tool_name == "CreateTeam": # Corrected name
-                            output_content_dict = {"status": "success", "tool_message": data.get("message"), "team_name": data.get("team_name"), "team_color": data.get("team_color"), "auto_assignable": data.get("auto_assignable"), "team_path": data.get("team_path")}
-                            ConsoleFormatter.print_tool_result({"status": "success", "tool_name": original_tool_name, "processed_message": data.get("message")})
-                        elif original_tool_name == "CreateTextChannel": # Corrected name
-                            output_content_dict = {"status": "success", "tool_message": data.get("message"), "channel_name": data.get("channel_name"), "channel_path": data.get("channel_path")}
-                            ConsoleFormatter.print_tool_result({"status": "success", "tool_name": original_tool_name, "processed_message": data.get("message")})
-                        elif original_tool_name == "IncrementData": # Corrected name
-                            output_content_dict = {"status": "success", "tool_message": data.get("message"), "store_name": data.get("store_name"), "key": data.get("key"), "new_value": data.get("new_value"), "incremented_by": data.get("incremented_by")}
-                            ConsoleFormatter.print_tool_result({"status": "success", "tool_name": original_tool_name, "processed_message": data.get("message")})
-                        elif original_tool_name == "IsKeyDown": # Corrected name
-                            output_content_dict = {"status": "success", "tool_message": data.get("message"), "key_code_used": data.get("key_code_used"), "is_down": data.get("is_down")}
-                            ConsoleFormatter.print_tool_result({"status": "success", "tool_name": original_tool_name, "processed_message": data.get("message")})
-                        elif original_tool_name == "IsMouseButtonDown": # Corrected name
-                            output_content_dict = {"status": "success", "tool_message": data.get("message"), "mouse_button_checked": data.get("mouse_button_checked"), "is_down": data.get("is_down")}
-                            ConsoleFormatter.print_tool_result({"status": "success", "tool_name": original_tool_name, "processed_message": data.get("message")})
-                        elif original_tool_name == "KickPlayer": # Corrected name
-                            output_content_dict = {"status": "success", "tool_message": data.get("message"), "kicked_player_name": data.get("kicked_player_name"), "kick_message_used": data.get("kick_message_used")}
-                            ConsoleFormatter.print_tool_result({"status": "success", "tool_name": original_tool_name, "processed_message": data.get("message")})
-                        elif original_tool_name == "LoadAssetById": # Corrected name
-                            output_content_dict = {"status": "success", "tool_message": data.get("message"), "asset_path": data.get("asset_path"), "asset_id": data.get("asset_id"), "asset_class_name": data.get("asset_class_name")}
-                            ConsoleFormatter.print_tool_result({"status": "success", "tool_name": original_tool_name, "processed_message": data.get("message")})
-                        elif original_tool_name == "LoadData": # Corrected name
-                             output_content_dict = {"status": "success", "tool_message": data.get("message"), "store_name": data.get("store_name"), "key": data.get("key"), "data": data.get("data")}
-                             ConsoleFormatter.print_tool_result({"status": "success", "tool_name": original_tool_name, "processed_message": data.get("message")})
-                        elif original_tool_name == "PlaySoundId": # Corrected name
-                            output_content_dict = {"status": "success", "tool_message": data.get("message"), "sound_path": data.get("sound_path"), "sound_id": data.get("sound_id"), "is_playing": data.get("is_playing"), "duration": data.get("duration"), "details": data.get("details")}
-                            ConsoleFormatter.print_tool_result({"status": "success", "tool_name": original_tool_name, "processed_message": data.get("message")})
-                        elif original_tool_name == "PromptPurchase": # Corrected name
-                            output_content_dict = {"status": "success", "tool_message": data.get("message"), "player_name": data.get("player_name"), "asset_id": data.get("asset_id"), "purchase_type_prompted": data.get("purchase_type_prompted")}
-                            ConsoleFormatter.print_tool_result({"status": "success", "tool_name": original_tool_name, "processed_message": data.get("message")})
-                        elif original_tool_name == "RemoveData": # Corrected name
-                            output_content_dict = {"status": "success", "tool_message": data.get("message"), "store_name": data.get("store_name"), "key": data.get("key")}
-                            ConsoleFormatter.print_tool_result({"status": "success", "tool_name": original_tool_name, "processed_message": data.get("message")})
-                        elif original_tool_name == "RunScript": # Corrected name
-                            output_content_dict = {"status": "success", "tool_message": data.get("message"), "script_path": data.get("script_path"), "script_type": data.get("script_type"), "initially_disabled": data.get("initially_disabled")}
-                            ConsoleFormatter.print_tool_result({"status": "success", "tool_name": original_tool_name, "processed_message": data.get("message")})
-                        elif original_tool_name == "SaveData": # Corrected name
-                            output_content_dict = {"status": "success", "tool_message": data.get("message"), "store_name": data.get("store_name"), "key": data.get("key")}
-                            ConsoleFormatter.print_tool_result({"status": "success", "tool_name": original_tool_name, "processed_message": data.get("message")})
-                        elif original_tool_name == "SelectInstances": # Corrected name
-                            output_content_dict = {"status": "success", "tool_message": data.get("message"), "selected_paths": data.get("selected_paths"), "selection_count": data.get("selection_count"), "errors_finding_paths": data.get("errors_finding_paths")}
-                            ConsoleFormatter.print_tool_result({"status": "success", "tool_name": original_tool_name, "processed_message": data.get("message")})
-                        elif original_tool_name == "SendChatMessage": # Corrected name
-                            output_content_dict = {"status": "success", "tool_message": data.get("message"), "message_sent": data.get("message_sent"), "channel_used": data.get("channel_used"), "speaker_used": data.get("speaker_used")}
-                            ConsoleFormatter.print_tool_result({"status": "success", "tool_name": original_tool_name, "processed_message": data.get("message")})
-                        elif original_tool_name == "set_instance_properties": # Corrected from ["SetInstanceProperties", "SetProperties"]
-                            output_content_dict = {"status": "success", "tool_message": data.get("message"), "instance_path": data.get("instance_path"), "results": data.get("results")}
-                            ConsoleFormatter.print_tool_result({"status": "success", "tool_name": original_tool_name, "processed_message": data.get("message")})
-                        elif original_tool_name == "SetLightingProperty": # Corrected name
-                            output_content_dict = {"status": "success", "tool_message": data.get("message", f"Lighting property {data.get('property_name')} set."), "property_name": data.get("property_name"), "new_value_set": data.get("new_value_set")}
-                            ConsoleFormatter.print_tool_result({"status": "success", "tool_name": original_tool_name, "processed_message": f"Lighting property {data.get('property_name')} set."})
-                        elif original_tool_name == "SetWorkspaceProperty":
-                            output_content_dict = {"status": "success", "tool_message": data.get("message", f"Workspace property {data.get('property_name')} set."), "property_name": data.get("property_name"), "new_value_set": data.get("new_value_set")}
-                            ConsoleFormatter.print_tool_result({"status": "success", "tool_name": original_tool_name, "processed_message": f"Workspace property {data.get('property_name')} set."})
-                        elif original_tool_name == "TeleportPlayerToPlace":
-                            output_content_dict = {"status": "success", "tool_message": data.get("message", "Teleport initiated."), "players_teleported_paths": data.get("players_teleported_paths"), "place_id": data.get("place_id"), "job_id": data.get("job_id"), "teleport_data_sent": data.get("teleport_data_sent")}
-                            ConsoleFormatter.print_tool_result({"status": "success", "tool_name": original_tool_name, "processed_message": data.get("message", "Teleport initiated.")})
-                        elif original_tool_name == "TweenProperties":
-                            output_content_dict = {"status": "success", "tool_message": data.get("message"), "instance_path": data.get("instance_path"), "duration": data.get("duration"), "easing_style_used": data.get("easing_style_used"), "easing_direction_used": data.get("easing_direction_used"), "properties_goal_summary": str(data.get("properties_goal"))}
-                            ConsoleFormatter.print_tool_result({"status": "success", "tool_name": original_tool_name, "processed_message": data.get("message")})
-                        elif original_tool_name == "RunCode":
-                            output_content_dict = {
-                                "status": "success",
-                                "tool_message": data.get("message", "Code executed.") + " The command has been processed and its output is included.",
-                                "explicit_completion_notice": "This RunCode command is now complete. Do not call it again unless the user makes a new request to run code.",
-                                "return_values": data.get("return_values"),
-                                "output": data.get("output")
-                            }
-                            ConsoleFormatter.print_tool_result({"status": "success", "tool_name": original_tool_name, "processed_message": data.get("message", "RunCode processed.")})
-                        else: # Default handler for tools that successfully return JSON but don't have specific parsing
-                            output_content_dict = {"status": "success", "data_from_tool": data}
-                            ConsoleFormatter.print_tool_result(output_content_dict)
-                    except json.JSONDecodeError as e:
-                        logger.error(f"Error parsing expected JSON for successful {original_tool_name} result: {e}. Content was: {inner_text}")
-                        output_content_dict = {"status": "error", "parsing_error_in_python": str(e), "raw_content": inner_text, "tool_message": "Tool returned success, but its JSON payload was malformed."}
-                        ConsoleFormatter.print_tool_error(output_content_dict)
->>>>>>> 632fb078
+
 
             elif "error" in mcp_response: # Error from the MCP server itself (e.g. tool not found by MCP)
 
