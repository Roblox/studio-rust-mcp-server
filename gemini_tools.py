import json
import logging
import asyncio
import re # For checking valid Luau identifiers
from typing import Any, Dict, List, NamedTuple # Added List for ROBLOX_MCP_TOOLS type hint if needed, NamedTuple for FunctionCall
from google import genai # I.1
from google.genai import types # I.2
from dataclasses import dataclass # For FunctionCall data class

# --- Data Type Formatting for Gemini ---
# When providing arguments for tools, especially within complex structures like
# the 'properties' dictionary or 'arguments' list, use the following formats:
#
# Vector3: Represents a 3D vector or coordinates.
#   Format: { "x": number, "y": number, "z": number }
#   Example: { "x": 10.5, "y": 20, "z": 5.0 }
#
# Color3: Represents an RGB color. Values for r, g, b should be between 0 and 1.
#   Format: { "r": number, "g": number, "b": number }
#   Example: { "r": 0.0, "g": 0.5, "b": 1.0 } (for a shade of blue)
#
# CFrame: Represents a coordinate frame (position and orientation) in 3D space.
#   Position is a Vector3. Orientation is represented by Euler angles in degrees (XYZ order).
#   Format: { "position": {"x":0, "y":0, "z":0}, "orientation": {"x":0, "y":0, "z":0} }
#   Example: { "position": {"x":10, "y":5, "z":2}, "orientation": {"x":0, "y":90, "z":0} } (90-degree rotation around Y-axis)
#
# Enum: Roblox Enums should be passed as their full string path.
#   Format: "Enum.Material.Plastic"
#   Example: "Enum.Material.Neon", "Enum.KeyCode.Space"
#
# Instance Path: A string representing the hierarchical path to an instance in the game's DataModel.
#   Format: "Workspace.MyModel.MyPart"
#   Example: "Lighting.Atmosphere", "game.Players.LocalPlayer"
#
# UDim2: Represents a 2D dimension with scale and offset for both X and Y axes. Used for GUI Size and Position.
#   Format: { "scale_x": number, "offset_x": number, "scale_y": number, "offset_y": number }
#   Example: { "scale_x": 0.5, "offset_x": 100, "scale_y": 0.1, "offset_y": 5 }
#
# ---

# Assuming these will be in the same directory or PYTHONPATH is set up
from mcp_client import MCPClient, MCPConnectionError
from console_ui import ConsoleFormatter

logger = logging.getLogger(__name__)

# --- Generic FunctionCall Representation ---
@dataclass
class FunctionCall:
    name: str
    args: Dict[str, Any]
    id: str = None # New field for tool call ID, used by Ollama

# --- Function to convert Gemini FunctionDeclaration to Ollama JSON Schema ---
def get_ollama_tools_json_schema() -> List[Dict[str, Any]]:
    """
    Converts Gemini tool declarations to a JSON schema list compatible with Ollama.
    """
    ollama_tools = []

    gemini_type_to_json_type = {
        types.Type.STRING: "string",
        types.Type.OBJECT: "object",
        types.Type.ARRAY: "array",
        types.Type.NUMBER: "number",
        types.Type.INTEGER: "integer",
        types.Type.BOOLEAN: "boolean",
        # types.Type.TYPE_UNSPECIFIED / None -> typically means 'any' or not directly mappable,
        # might need careful handling if it appears. For properties, 'object' or 'string' might be fallbacks.
        # For array items, if item type is unspecified, it could be an array of 'any' type.
    }

    def convert_schema(gemini_schema: types.Schema) -> Dict[str, Any]:
        if not gemini_schema:
            return {} # Should not happen for valid tool params

        json_schema = {}
        gemini_type = gemini_schema.type

        # Map Gemini type to JSON schema type
        # Fallback to "object" if type is unspecified but properties exist,
        # or "string" as a general fallback if no other info.
        if gemini_type in gemini_type_to_json_type:
            json_schema["type"] = gemini_type_to_json_type[gemini_type]
        elif gemini_schema.properties:
             json_schema["type"] = "object" # Assume object if properties are present
        else:
            json_schema["type"] = "string" # Default/fallback type

        if gemini_schema.description:
            json_schema["description"] = gemini_schema.description

        if gemini_schema.nullable: # JSON schema uses "nullable": true (OpenAPI v3 way) or type lists ["type", "null"]
            # For simplicity, let's assume Ollama might support "nullable" directly or infers from optionality.
            # Or, one might add "null" to the type list, e.g., "type": ["string", "null"]
            # Sticking to a simple "nullable" property for now if Ollama's specific format isn't known.
            # If Ollama follows strict JSON Schema, this might need adjustment.
            # For now, we'll omit "nullable" as standard JSON schema doesn't always have it at this level.
            # It's often handled by `required` fields. If a field is not in `required`, it's optional.
            pass


        if gemini_schema.enum:
            json_schema["enum"] = list(gemini_schema.enum)

        if gemini_type == types.Type.OBJECT and gemini_schema.properties:
            json_schema["properties"] = {
                name: convert_schema(prop_schema)
                for name, prop_schema in gemini_schema.properties.items()
            }
            if gemini_schema.required:
                json_schema["required"] = list(gemini_schema.required)

        elif gemini_type == types.Type.ARRAY and gemini_schema.items:
            json_schema["items"] = convert_schema(gemini_schema.items)
            # Gemini's items is a single Schema, JSON schema also expects a single schema or a tuple for fixed-size arrays.
            # This conversion assumes items are all of the same type, which matches Gemini's Schema.items.

        return json_schema

    for declaration in ROBLOX_MCP_TOOLS_NEW_SDK_INSTANCE.function_declarations:
        tool_schema = {
            "name": declaration.name,
            "description": declaration.description,
            "parameters": convert_schema(declaration.parameters) if declaration.parameters else {"type": "object", "properties": {}}
        }
        ollama_tools.append({"type": "function", "function": tool_schema}) # Ollama expects this structure

    return ollama_tools

# --- MCP Tool Definitions for Gemini ---
# II.1. Rename ROBLOX_MCP_TOOLS to ROBLOX_MCP_TOOLS_NEW_SDK_INSTANCE
ROBLOX_MCP_TOOLS_NEW_SDK_INSTANCE = types.Tool(
    function_declarations=[
        # --- Kept Existing Tools ---
        types.FunctionDeclaration(
            name="insert_model",
            description=(
                "Searches the Roblox Creator Store/Marketplace for a model and inserts the top result into the "
                "current Roblox Studio place. Best for general requests like 'add a tree' or 'find a sports car'."
            ),
            parameters=types.Schema(
                type=types.Type.OBJECT,
                properties={
                    "query": types.Schema(type=types.Type.STRING, description="A search query for the model, e.g., 'red brick wall', 'low poly tree', 'sports car'.")
                },
                required=["query"]
            )
        ),
        types.FunctionDeclaration(
            name="RunCode", # Renamed from run_command to RunCode (maps to RunCode.luau)
            description=(
                "Executes a string of Luau code directly within Roblox Studio, typically in a global context. "
                "Use this for quick tests, simple commands, or actions not tied to a specific script instance. "
                "The output from `print()` statements in the command will be returned. "

                "Example: `RunCode(command='print(workspace.Baseplate.Size)')`" # Example updated

            ),
            parameters=types.Schema(
                type=types.Type.OBJECT,
                properties={
                    "command": types.Schema(type=types.Type.STRING, description="The Luau command to execute. Must be valid Luau syntax.")
                },
                required=["command"]
            )
        ),
        types.FunctionDeclaration(
            name="get_selection",
            description="Returns a list of the full paths of all instances currently selected in the Roblox Studio editor. Returns an empty list if nothing is selected.",
            parameters=types.Schema(type=types.Type.OBJECT, properties={}) # Empty properties
        ),

        # --- Core Instance Manipulation Tools (Phase 1) ---
        types.FunctionDeclaration(
            name="CreateInstance",
            description="Creates any Roblox Instance (e.g., Part, SpotLight, Sound, Script) with initial properties. For Parent, use its string path. For Vector3, use {'x':0,'y':0,'z':0}. For Color3 (0-1 range), use {'r':0,'g':0,'b':0}. For CFrame (position & orientation in degrees), use {'position': vec3_dict, 'orientation': vec3_dict_degrees}. For Enums, use string like 'Enum.Material.Plastic'. For ColorSequence properties (e.g., on ParticleEmitters), provide as `{'start_color':color3_dict, 'end_color':color3_dict}` or full `{'keys': [{'time':t, 'value':color3_dict}, ...]}`. For NumberSequence (e.g., ParticleEmitter.Transparency), use `{'start_value':num, 'end_value':num}` or full `{'keys': [{'time':t, 'value':num}, ...]}`.",
            parameters=types.Schema(
                type=types.Type.OBJECT,
                properties={
                    "class_name": types.Schema(type=types.Type.STRING, description="Class name of the instance to create (e.g., 'Part', 'SpotLight', 'Script')."),
                    "properties": types.Schema(
                        type=types.Type.OBJECT,
                        description="Dictionary of property names and initial values. E.g., {'Name': 'MyCoolPart', 'Parent': 'Workspace.Model', 'Size': {'x':1,'y':1,'z':1}, 'Color': {'r':1,'g':0,'b':0}}."
                    )
                },
                required=["class_name", "properties"]
            )
        ),
        types.FunctionDeclaration(
            name="set_instance_properties",
            description="Sets multiple properties of an existing Roblox instance. Use defined dictionary structures for complex types like Vector3, Color3 (0-1 range), CFrame (degrees for orientation). Enums as strings. This includes ColorSequence (e.g., `{'start_color':color3_dict, 'end_color':color3_dict}` or full key array) and NumberSequence (e.g., `{'start_value':num, 'end_value':num}` or full key array) properties.",
            parameters=types.Schema(
                type=types.Type.OBJECT,
                properties={
                    "path": types.Schema(type=types.Type.STRING, description="Path to the instance (e.g., 'Workspace.MyPart')."),
                    "properties": types.Schema(
                        type=types.Type.OBJECT,
                        description="Dictionary of property names and new values. E.g., {'Transparency': 0.5, 'Position': {'x':10,'y':5,'z':0}, 'Material': 'Enum.Material.Metal'}."
                    )
                },
                required=["path", "properties"]
            )
        ),
        types.FunctionDeclaration(

            name="GetInstanceProperties",

            description="Retrieves properties of an existing Roblox instance. If 'property_names' is provided, only those are fetched. Otherwise, many common scriptable properties are returned. Returns a dictionary of property names and their values. Complex types will be returned in their described dictionary/string formats.",
            parameters=types.Schema(
                type=types.Type.OBJECT,
                properties={
                    "path": types.Schema(type=types.Type.STRING, description="Path to the instance (e.g., 'Workspace.ExistingPart')."),
                    "property_names": types.Schema(
                        type=types.Type.ARRAY,
                        items=types.Schema(type=types.Type.STRING),
                        description="Optional. List of property names to retrieve (e.g., ['Size', 'Color', 'CFrame', 'Material']). If omitted, common properties are fetched."
                    )
                },
                required=["path"] # property_names is now optional
            )
        ),
        types.FunctionDeclaration(
            name="call_instance_method",
            description="Calls a method on an instance. Arguments for complex types (Vector3, Color3, CFrame, Enums) should use their dictionary or string format. E.g., Humanoid:MoveTo({'x':1,'y':2,'z':3}) or Part:SetNetworkOwner(nil).",
            parameters=types.Schema(
                type=types.Type.OBJECT,
                properties={
                    "path": types.Schema(type=types.Type.STRING, description="Path to the instance (e.g., 'Workspace.MyPart')."),
                    "method_name": types.Schema(type=types.Type.STRING, description="Name of the method to call (e.g., 'MoveTo', 'Destroy', 'SetNetworkOwner')."),
                    "arguments": types.Schema(
                        type=types.Type.ARRAY,
                        items=types.Schema(), # Luau side handles type validation of individual args
                        description="List of arguments for the method. Use defined dict/string formats for complex types. Empty list if no arguments. E.g., [{'x':10,'y':0,'z':5}] for MoveTo, or [nil] for SetNetworkOwner(nil)."
                    )
                },
                required=["path", "method_name", "arguments"]
            )
        ),
        types.FunctionDeclaration(
            name="delete_instance",
            description="Deletes the specified instance from the game.",
            parameters=types.Schema(
                type=types.Type.OBJECT,
                properties={
                    "path": types.Schema(type=types.Type.STRING, description="Path to the instance to delete (e.g., 'Workspace.ObsoletePart').")
                },
                required=["path"]
            )
        ),
        types.FunctionDeclaration(
            name="SelectInstances",
            description="Sets the current selection in Roblox Studio to the specified instances. Pass an empty list to clear the selection.",
            parameters=types.Schema(
                type=types.Type.OBJECT,
                properties={
                    "paths": types.Schema(
                        type=types.Type.ARRAY,
                        items=types.Schema(type=types.Type.STRING),
                        description="A list of paths to the instances to select (e.g., ['Workspace.Part1', 'Workspace.Model.Part2']). Empty list clears selection."
                    )
                },
                required=["paths"]
            )
        ),

        # --- Essential Service Tools (Phase 1) ---
        types.FunctionDeclaration(
            name="run_script",
            description="Creates a new Script or LocalScript, sets its source code, and parents it to the specified instance. Returns the path to the created script or an error.",
            parameters=types.Schema(
                type=types.Type.OBJECT,
                properties={
                    "parent_path": types.Schema(type=types.Type.STRING, description="Path to the instance where the script will be parented (e.g., 'Workspace.MyPart', 'StarterPlayer.StarterPlayerScripts')."),
                    "script_source": types.Schema(type=types.Type.STRING, description="The Luau source code for the script."),
                    "script_name": types.Schema(type=types.Type.STRING, description="The name for the new script instance (e.g., 'MyLogicScript')."),
                    "script_type": types.Schema(type=types.Type.STRING, enum=["Script", "LocalScript"], description="Type of script to create: 'Script' or 'LocalScript'.")
                },
                required=["parent_path", "script_source", "script_name", "script_type"]
            )
        ),
        types.FunctionDeclaration(
            name="set_lighting_property",
            description="Sets a property of the Lighting service. Use dictionary format for Color3 (0-1 range), Vector3. E.g., set 'Ambient' to {'r':0.1,'g':0.1,'b':0.1}.",
            parameters=types.Schema(
                type=types.Type.OBJECT,
                properties={
                    "property_name": types.Schema(type=types.Type.STRING, description="Name of the Lighting service property (e.g., 'Ambient', 'Brightness', 'ClockTime', 'Technology')."),
                    "value": types.Schema(type=types.Type.STRING, description="New value for the property. Use dicts for Color3/Vector3, string for Enums. Value will be parsed by Luau.")
                },
                required=["property_name", "value"]
            )
        ),
        types.FunctionDeclaration(
            name="GetLightingProperty",
            description="Gets a property of the Lighting service. Returns value in its appropriate dict/string/primitive format.",
            parameters=types.Schema(
                type=types.Type.OBJECT,
                properties={
                    "property_name": types.Schema(type=types.Type.STRING, description="Name of the Lighting service property to retrieve (e.g., 'Ambient', 'ClockTime').")
                },
                required=["property_name"]
            )
        ),
        types.FunctionDeclaration(
            name="PlaySoundId",
            description="Creates a Sound instance, sets its SoundId, parents it (defaults to Workspace), optionally sets properties (Volume, Looping), and plays it. Returns path to Sound instance or error.",
            parameters=types.Schema(
                type=types.Type.OBJECT,
                properties={
                    "sound_id": types.Schema(type=types.Type.STRING, description="Roblox Sound ID (e.g., 'rbxassetid://123456789')."),
                    "parent_path": types.Schema(type=types.Type.STRING, default="Workspace", description="Optional. Path to parent the Sound instance. Defaults to 'Workspace' if not specified or invalid."),
                    "properties": types.Schema(
                        type=types.Type.OBJECT,
                        description="Optional. Dictionary of properties for the Sound instance, e.g., {'Volume': 0.5, 'Looping': True, 'Name': 'MySound'}."
                    )
                },
                required=["sound_id"]
            )
        ),
        types.FunctionDeclaration(
            name="set_workspace_property",
            description="Sets a property of the Workspace service. Use dictionary format for Vector3. E.g., set 'Gravity' to {'x':0,'y':-196.2,'z':0}.",
            parameters=types.Schema(
                type=types.Type.OBJECT,
                properties={
                    "property_name": types.Schema(type=types.Type.STRING, description="Name of the Workspace service property (e.g., 'Gravity', 'FilteringEnabled')."),
                    "value": types.Schema(type=types.Type.STRING, description="New value for the property. Use dicts for Vector3, string for Enums. Value will be parsed by Luau.")
                },
                required=["property_name", "value"]
            )
        ),
        types.FunctionDeclaration(
            name="get_workspace_property",
            description="Gets a property of the Workspace service. Returns value in its appropriate dict/string/primitive format.",
            parameters=types.Schema(
                type=types.Type.OBJECT,
                properties={
                    "property_name": types.Schema(type=types.Type.STRING, description="Name of the Workspace service property to retrieve (e.g., 'Gravity', 'FilteringEnabled').")
                },
                required=["property_name"]
            )
        ),
        types.FunctionDeclaration(
            name="kick_player",
            description="Kicks a player from the game. This requires the game to be running (e.g. Play Solo or server).",
            parameters=types.Schema(
                type=types.Type.OBJECT,
                properties={
                    "player_path_or_name": types.Schema(type=types.Type.STRING, description="Full path to the Player object (e.g., 'game.Players.Username') or just the player's username string."),
                    "kick_message": types.Schema(type=types.Type.STRING, default="You have been kicked from the game.", description="Message to display to the kicked player.")
                },
                required=["player_path_or_name"]
            )
        ),
        types.FunctionDeclaration(
            name="create_team",
            description="Creates a new Team in the Teams service.",
            parameters=types.Schema(
                type=types.Type.OBJECT,
                properties={
                    "team_name": types.Schema(type=types.Type.STRING, description="The name of the new team (e.g., 'Red Team')."),
                    "team_color_brickcolor_string": types.Schema(type=types.Type.STRING, description="BrickColor string for the team color (e.g., 'Bright red', 'Really blue'). See Roblox BrickColor codes."),
                    "auto_assignable": types.Schema(type=types.Type.BOOLEAN, default=True, description="Whether players are automatically assigned to this team. Defaults to true.")
                },
                required=["team_name", "team_color_brickcolor_string"]
            )
        ),

        # --- Phase 2 Tools ---
        types.FunctionDeclaration(
            name="tween_properties",
            description="Smoothly animates specified properties of an instance (e.g., Position, Size, Transparency, Color) to target values over time using TweenService. Does not wait for tween completion. For complex properties like Vector3, Color3, use their dictionary formats.",
            parameters=types.Schema(
                type=types.Type.OBJECT,
                properties={
                    "instance_path": types.Schema(type=types.Type.STRING, description="Path to the instance to tween."),
                    "duration": types.Schema(type=types.Type.NUMBER, description="Duration of the tween in seconds."),
                    "easing_style": types.Schema(type=types.Type.STRING, description="Enum.EasingStyle string (e.g., 'Linear', 'Quad', 'Elastic')."),
                    "easing_direction": types.Schema(type=types.Type.STRING, description="Enum.EasingDirection string (e.g., 'In', 'Out', 'InOut')."),
                    "repeat_count": types.Schema(type=types.Type.INTEGER, description="Optional. Number of times to repeat. Default 0. Use -1 for infinite.", nullable=True),
                    "reverses": types.Schema(type=types.Type.BOOLEAN, description="Optional. If true, tween plays forwards then reverses. Default false.", nullable=True),
                    "delay_time": types.Schema(type=types.Type.NUMBER, description="Optional. Delay in seconds before tween starts. Default 0.", nullable=True),
                    "properties_to_tween": types.Schema(type=types.Type.OBJECT, description="Dictionary of properties and target values. E.g., {'Position': {'x':10,'y':20,'z':30}, 'Transparency': 0.8}.")
                },
                required=["instance_path", "duration", "easing_style", "easing_direction", "properties_to_tween"]
            )
        ),
        types.FunctionDeclaration(
            name="add_tag",
            description="Adds a tag to the specified instance using CollectionService.",
            parameters=types.Schema(
                type=types.Type.OBJECT,
                properties={
                    "instance_path": types.Schema(type=types.Type.STRING, description="Path to the instance."),
                    "tag_name": types.Schema(type=types.Type.STRING, description="The tag string to add.")
                },
                required=["instance_path", "tag_name"]
            )
        ),
        types.FunctionDeclaration(
            name="remove_tag",
            description="Removes a tag from the specified instance using CollectionService.",
            parameters=types.Schema(
                type=types.Type.OBJECT,
                properties={
                    "instance_path": types.Schema(type=types.Type.STRING, description="Path to the instance."),
                    "tag_name": types.Schema(type=types.Type.STRING, description="The tag string to remove.")
                },
                required=["instance_path", "tag_name"]
            )
        ),
        types.FunctionDeclaration(
            name="get_instances_with_tag",
            description="Returns a list of full paths for all instances that have the specified tag.",
            parameters=types.Schema(
                type=types.Type.OBJECT,
                properties={
                    "tag_name": types.Schema(type=types.Type.STRING, description="The tag string to search for.")
                },
                required=["tag_name"]
            )
        ),
        types.FunctionDeclaration(
            name="has_tag",
            description="Checks if an instance has a specific tag.",
            parameters=types.Schema(
                type=types.Type.OBJECT,
                properties={
                    "instance_path": types.Schema(type=types.Type.STRING, description="Path to the instance."),
                    "tag_name": types.Schema(type=types.Type.STRING, description="The tag string to check.")
                },
                required=["instance_path", "tag_name"]
            )
        ),
        types.FunctionDeclaration(
            name="compute_path",
            description="Computes a path using PathfindingService. Expects Vector3 dictionaries for positions. Returns waypoints or status.",
            parameters=types.Schema(
                type=types.Type.OBJECT,
                properties={
                    "start_position": types.Schema(type=types.Type.OBJECT, description="Vector3 dictionary for start: {'x':0,'y':0,'z':0}."),
                    "end_position": types.Schema(type=types.Type.OBJECT, description="Vector3 dictionary for end: {'x':0,'y':0,'z':0}."),
                    "agent_parameters": types.Schema(type=types.Type.OBJECT, description="Optional. Dict for agent params: {'AgentRadius': 2, 'Costs': {'Walkable':1}}.", nullable=True)
                },
                required=["start_position", "end_position"]
            )
        ),
        types.FunctionDeclaration(
            name="create_proximity_prompt",
            description="Creates a ProximityPrompt instance. Scripting its Triggered event requires a separate 'run_script' call.",
            parameters=types.Schema(
                type=types.Type.OBJECT,
                properties={
                    "parent_part_path": types.Schema(type=types.Type.STRING, description="Path to the Part the prompt will be attached to."),
                    "properties": types.Schema(type=types.Type.OBJECT, description="Optional. Dict for ProximityPrompt properties (e.g., {'ActionText': 'Interact'}).", nullable=True)
                },
                required=["parent_part_path"]
            )
        ),
        types.FunctionDeclaration(
            name="get_product_info",
            description="Retrieves information about an asset from the marketplace.",
            parameters=types.Schema(
                type=types.Type.OBJECT,
                properties={
                    "asset_id": types.Schema(type=types.Type.INTEGER, description="The ID of the asset."),
                    "info_type": types.Schema(type=types.Type.STRING, description="Enum.InfoType string (e.g., 'Asset', 'Product').") # Or types.Schema(type=types.Type.STRING, enum=["Asset", "Product"])
                },
                required=["asset_id", "info_type"]
            )
        ),
        types.FunctionDeclaration(
            name="prompt_purchase",
            description="Prompts a player to purchase a general asset (like a model or UGC item) using its asset ID. For game passes, a different specific prompt might be needed on the Roblox side. Requires player interaction.",
            parameters=types.Schema(
                type=types.Type.OBJECT,
                properties={
                    "player_path": types.Schema(type=types.Type.STRING, description="Path to player instance (e.g., 'Players.Username')."),
                    "asset_id": types.Schema(type=types.Type.INTEGER, description="The ID of the asset to purchase.")
                },
                required=["player_path", "asset_id"]
            )
        ),
        types.FunctionDeclaration(
            name="add_debris_item",
            description="Adds an instance to Debris service for auto-destruction after a specified lifetime.",
            parameters=types.Schema(
                type=types.Type.OBJECT,
                properties={
                    "instance_path": types.Schema(type=types.Type.STRING, description="Path to the instance for Debris."),
                    "lifetime": types.Schema(type=types.Type.NUMBER, description="Lifetime in seconds before destruction.")
                },
                required=["instance_path", "lifetime"]
            )
        ),

        # --- Phase 3 Tools (UI & Input) ---
        types.FunctionDeclaration(
            name="create_gui_element",
            description="Creates GUI elements (ScreenGui, Frame, TextButton, etc.). Parent ScreenGuis to Player paths (e.g., 'Players.LocalPlayer.PlayerGui') or 'StarterGui'. Others to parent GUI elements. For UDim2 (Size/Position), use {'scale_x':0,'offset_x':0,'scale_y':0,'offset_y':0}. If `element_type` is 'ScreenGui' and `parent_path` is nil, it attempts to parent to `Players.LocalPlayer.PlayerGui`; this will error if `LocalPlayer` is not available (e.g., in a server-side context without a specific player target).",
            parameters=types.Schema(
                type=types.Type.OBJECT,
                properties={
                    "element_type": types.Schema(type=types.Type.STRING, description="Class name of GUI element (e.g., 'ScreenGui', 'Frame', 'TextButton')."),
                    "parent_path": types.Schema(type=types.Type.STRING, description="Optional. Path to parent GUI element, Player (e.g. 'Players.LocalPlayer.PlayerGui'), or 'StarterGui'. Context-dependent if nil for ScreenGui.", nullable=True),
                    "properties": types.Schema(type=types.Type.OBJECT, description="Optional. Dict of properties. E.g., {'Name':'MyButton', 'Size':{'scale_x':0.1,'offset_x':0,'scale_y':0.1,'offset_y':0}, 'Text':'Click'}.", nullable=True)
                },
                required=["element_type"]
            )
        ),
        types.FunctionDeclaration(
            name="get_mouse_position",
            description="Returns the current 2D screen position (X, Y) of the mouse cursor.",
            parameters=types.Schema(type=types.Type.OBJECT, properties={})
        ),
        types.FunctionDeclaration(
            name="get_mouse_hit_cframe",
            description="Returns CFrame (position & orientation dict) in 3D space mouse is pointing at. Can specify camera path.",
            parameters=types.Schema(
                type=types.Type.OBJECT,
                properties={
                     "camera_path": types.Schema(type=types.Type.STRING, description="Optional. Path to Camera instance. Defaults to Workspace.CurrentCamera.", nullable=True)
                }
                # No required parameters, camera_path is optional
            )
        ),
        types.FunctionDeclaration(
            name="is_key_down",
            description="Checks if a keyboard key is currently pressed. Use Enum.KeyCode string (e.g., 'E', 'Space', 'LeftShift', 'KeypadOne').",
            parameters=types.Schema(
                type=types.Type.OBJECT,
                properties={
                    "key_code_string": types.Schema(type=types.Type.STRING, description="KeyCode string (e.g., 'E', 'Space', 'KeypadOne').")
                },
                required=["key_code_string"]
            )
        ),
        types.FunctionDeclaration(
            name="is_mouse_button_down",
            description="Checks if a mouse button is currently pressed. Use Enum.UserInputType string for mouse buttons (e.g., 'MouseButton1', 'MouseButton2', 'MouseButton3').",
            parameters=types.Schema(
                type=types.Type.OBJECT,
                properties={
                    "mouse_button_string": types.Schema(type=types.Type.STRING, description="Mouse button UserInputType string (e.g., 'MouseButton1').")
                },
                required=["mouse_button_string"]
            )
        ),

        # --- Phase 4 Tools (DataStores) ---
        types.FunctionDeclaration(
            name="save_data",
            description="Saves a Lua table (as JSON object/array, string, number, or boolean) to a DataStore using a name and key.",
            parameters=types.Schema(
                type=types.Type.OBJECT,
                properties={
                    "store_name": types.Schema(type=types.Type.STRING, description="Name of the DataStore."),
                    "key": types.Schema(type=types.Type.STRING, description="The key to save data under."),
                    "data": types.Schema(type=types.Type.STRING, description="Data to save (JSON object/array, string, number, or boolean). Complex Lua tables will be JSON encoded by the client; provide as valid JSON structure. Value will be parsed by Luau.")
                },
                required=["store_name", "key", "data"]
            )
        ),
        types.FunctionDeclaration(
            name="load_data",
            description="Loads data from a DataStore using a name and key. Returns data in JSON-friendly format.",
            parameters=types.Schema(
                type=types.Type.OBJECT,
                properties={
                    "store_name": types.Schema(type=types.Type.STRING, description="Name of the DataStore."),
                    "key": types.Schema(type=types.Type.STRING, description="The key to load data from.")
                },
                required=["store_name", "key"]
            )
        ),
        types.FunctionDeclaration(
            name="increment_data",
            description="Atomically increments or decrements a numerical value stored in a DataStore. If the key does not exist, it's initialized with the increment_by value.",
            parameters=types.Schema(
                type=types.Type.OBJECT,
                properties={
                    "store_name": types.Schema(type=types.Type.STRING, description="Name of the DataStore."),
                    "key": types.Schema(type=types.Type.STRING, description="The key for the numerical value."),
                    "increment_by": types.Schema(type=types.Type.NUMBER, description="Amount to increment by. Can be negative to decrement.")
                },
                required=["store_name", "key", "increment_by"]
            )
        ),
        types.FunctionDeclaration(
            name="remove_data",
            description="Removes data for a specific key from a DataStore.",
            parameters=types.Schema(
                type=types.Type.OBJECT,
                properties={
                    "store_name": types.Schema(type=types.Type.STRING, description="Name of the DataStore."),
                    "key": types.Schema(type=types.Type.STRING, description="The key of the data to remove.")
                },
                required=["store_name", "key"]
            )
        ),

        # --- Phase 5 Tools (Teleport, Chat, HTTP, Teams, InsertService, Utility) ---
        types.FunctionDeclaration(
            name="teleport_player_to_place",
            description="Teleports one or more players to a different place in the same game or a different game. Requires valid player paths and a place ID.",
            parameters=types.Schema(
                type=types.Type.OBJECT,
                properties={
                    "player_paths": types.Schema(type=types.Type.ARRAY, items=types.Schema(type=types.Type.STRING), description="List of full paths to Player instances to teleport (e.g., ['Players.Player1', 'Players.Player2'])."),
                    "place_id": types.Schema(type=types.Type.INTEGER, description="The ID of the destination place."),
                    "job_id": types.Schema(type=types.Type.STRING, description="Optional. Specific server job ID to teleport to.", nullable=True),
                    "teleport_data": types.Schema(type=types.Type.OBJECT, description="Optional. Data to pass to the destination place (accessible via GetTeleportData). Should be a JSON object.", nullable=True),
                    "custom_loading_screen_gui_path": types.Schema(type=types.Type.STRING, description="Optional. Path to a custom ScreenGui for loading screen.", nullable=True)
                },
                required=["player_paths", "place_id"]
            )
        ),
        types.FunctionDeclaration(
            name="get_teleport_data",
            description="Retrieves data passed to the current place via a teleport. Only useful if the place was teleported to with data.",
            parameters=types.Schema(type=types.Type.OBJECT, properties={})
        ),
        types.FunctionDeclaration(
            name="send_chat_message",
            description="Sends a message to a TextChannel. If `speaker_path` is provided, that instance is the source. If `channel_name` is nil, a default system channel is targeted. True private whispers are not directly supported; to simulate, Gemini can format the message content e.g., '[To TargetPlayer]: your message'.",
            parameters=types.Schema(
                type=types.Type.OBJECT,
                properties={
                    "message_text": types.Schema(type=types.Type.STRING, description="The text of the message to send."),
                    "channel_name": types.Schema(type=types.Type.STRING, description="Optional. Name of the chat channel (e.g., 'All', 'Team'). Defaults to system behavior.", nullable=True),
                    "speaker_path": types.Schema(type=types.Type.STRING, description="Optional. Path to an instance to act as speaker (e.g. an NPC's Part or Model).", nullable=True),
                    "target_player_path": types.Schema(type=types.Type.STRING, description="Optional. Path to a Player instance for a whisper/private message.", nullable=True)
                },
                required=["message_text"]
            )
        ),
        types.FunctionDeclaration(
            name="filter_text_for_player",
            description="Filters text according to Roblox chat filter rules for a specific player. Returns the filtered text.",
            parameters=types.Schema(
                type=types.Type.OBJECT,
                properties={
                    "text_to_filter": types.Schema(type=types.Type.STRING, description="The text to be filtered."),
                    "player_path": types.Schema(type=types.Type.STRING, description="Path to the Player instance for whom the text is being filtered.")
                },
                required=["text_to_filter", "player_path"]
            )
        ),
        types.FunctionDeclaration(
            name="create_text_channel",
            description="Creates a new text chat channel in the Chat service.",
            parameters=types.Schema(
                type=types.Type.OBJECT,
                properties={
                    "channel_name": types.Schema(type=types.Type.STRING, description="The name for the new text channel."),
                    "properties": types.Schema(type=types.Type.OBJECT, description="Optional. Dictionary of properties for the TextChannel (e.g., {'WelcomeMessage': 'Hi!'}).", nullable=True)
                },
                required=["channel_name"]
            )
        ),
        # http_request tool removed.
        types.FunctionDeclaration(
            name="get_teams",
            description="Returns a list of all teams in the game, with their names and full paths.",
            parameters=types.Schema(type=types.Type.OBJECT, properties={})
        ),
        types.FunctionDeclaration(
            name="get_players_in_team",
            description="Returns a list of players (names and paths) in a specific team.",
            parameters=types.Schema(
                type=types.Type.OBJECT,
                properties={
                    "team_path_or_name": types.Schema(type=types.Type.STRING, description="Full path to the Team instance or its exact name.")
                },
                required=["team_path_or_name"]
            )
        ),
        types.FunctionDeclaration(
            name="load_asset_by_id",
            description="Loads an asset from Roblox using its ID via InsertService. Returns the path to the loaded asset container (typically a Model).",
            parameters=types.Schema(
                type=types.Type.OBJECT,
                properties={
                    "asset_id": types.Schema(type=types.Type.INTEGER, description="The ID of the asset to load."),
                    "parent_path": types.Schema(type=types.Type.STRING, description="Optional. Path to the instance where the loaded asset should be parented. Defaults to Workspace.", nullable=True),
                    "desired_name": types.Schema(type=types.Type.STRING, description="Optional. Name to give the loaded asset model.", nullable=True)
                },
                required=["asset_id"]
            )
        ),
        types.FunctionDeclaration(
            name="get_children_of_instance",
            description="Returns a list of full paths for all immediate children of the specified instance.",
            parameters=types.Schema(
                type=types.Type.OBJECT,
                properties={
                    "instance_path": types.Schema(type=types.Type.STRING, description="Path to the instance whose children are to be retrieved.")
                },
                required=["instance_path"]
            )
        ),
        types.FunctionDeclaration(
            name="get_descendants_of_instance",
            description="Returns a list of full paths for all descendants (children, children of children, etc.) of the specified instance.",
            parameters=types.Schema(
                type=types.Type.OBJECT,
                properties={
                    "instance_path": types.Schema(type=types.Type.STRING, description="Path to the instance whose descendants are to be retrieved.")
                },
                required=["instance_path"]
            )
        ),
        types.FunctionDeclaration(
            name="find_first_child_matching",
            description="Finds the first child of an instance that matches the given name. Can search recursively.",
            parameters=types.Schema(
                type=types.Type.OBJECT,
                properties={
                    "parent_path": types.Schema(type=types.Type.STRING, description="Path to the parent instance to search within."),
                    "child_name": types.Schema(type=types.Type.STRING, description="Name of the child instance to find."),
                    "recursive": types.Schema(type=types.Type.BOOLEAN, description="Optional. If true, searches descendants recursively. Defaults to false (immediate children only).", nullable=True)
                },
                required=["parent_path", "child_name"]
            )
        )
    ]
)

# --- Tool Dispatcher ---

class ToolDispatcher:
    """Validates and executes tool calls via the MCPClient."""
    def __init__(self, mcp_client: MCPClient):
        self.mcp_client = mcp_client

    def _validate_args(self, tool_name: str, args: dict) -> tuple[bool, str]:
        """Performs basic validation on tool arguments."""
        if tool_name == "insert_model":
            query = args.get("query")
            if not isinstance(query, str) or not query.strip():
                return False, "Invalid 'query'. It must be a non-empty string."

        elif tool_name == "RunCode": # Changed from run_command to RunCode
            command = args.get("command")
            if not isinstance(command, str) or not command.strip(): # Keep allowing empty string for now, Luau side might handle
                return False, "Invalid 'command'. Must be a string."
        elif tool_name == "get_selection":
            pass
        # --- Core Instance Manipulation Tools ---
        elif tool_name == "CreateInstance":
            class_name = args.get("class_name")
            properties = args.get("properties")
            if not isinstance(class_name, str) or not class_name.strip():
                return False, "Invalid 'class_name'. Must be a non-empty string."
            if not isinstance(properties, dict): # 'properties' should at least be a dict
                return False, "Invalid 'properties'. Must be a dictionary."
        elif tool_name == "set_instance_properties":
            path = args.get("path")
            properties = args.get("properties")
            if not isinstance(path, str) or not path.strip():
                return False, "Invalid 'path'. Must be a non-empty string."
            if not isinstance(properties, dict) or not properties:
                return False, "Invalid 'properties'. Must be a non-empty dictionary."
        elif tool_name == "get_instance_properties":
            path = args.get("path")
            property_names = args.get("property_names")
            if not isinstance(path, str) or not path.strip():
                return False, "Invalid 'path'. Must be a non-empty string."
            if not isinstance(property_names, list) or not property_names:
                return False, "Invalid 'property_names'. Must be a non-empty list of strings."
            if not all(isinstance(p, str) and p.strip() for p in property_names):
                return False, "Invalid 'property_names'. All items must be non-empty strings."
        elif tool_name == "call_instance_method":
            path = args.get("path")
            method_name = args.get("method_name")
            arguments = args.get("arguments")
            if not isinstance(path, str) or not path.strip():
                return False, "Invalid 'path'. Must be a non-empty string."
            if not isinstance(method_name, str) or not method_name.strip():
                return False, "Invalid 'method_name'. Must be a non-empty string."
            if not isinstance(arguments, list): # arguments should be a list (can be empty)
                return False, "Invalid 'arguments'. Must be a list."
        elif tool_name == "delete_instance":
            path = args.get("path")
            if not isinstance(path, str) or not path.strip():
                return False, "Invalid 'path'. Must be a non-empty string."
        elif tool_name == "select_instances":
            paths = args.get("paths")
            if not isinstance(paths, list):
                return False, "Invalid 'paths'. Must be a list of strings."
            if not all(isinstance(p, str) and p.strip() for p in paths if paths): # Check elements if list is not empty
                 return False, "Invalid 'paths'. All items must be non-empty strings if list is not empty."

        # --- Essential Service Tools ---
        elif tool_name == "run_script":
            parent_path = args.get("parent_path")
            script_source = args.get("script_source")
            script_name = args.get("script_name")
            script_type = args.get("script_type")
            if not isinstance(parent_path, str) or not parent_path.strip():
                return False, "Invalid 'parent_path'. Must be a non-empty string."
            if not isinstance(script_source, str) or not script_source.strip(): # Allow empty script, but must be string
                return False, "Invalid 'script_source'. Must be a string."
            if not isinstance(script_name, str) or not script_name.strip():
                return False, "Invalid 'script_name'. Must be a non-empty string."
            if script_type not in ["Script", "LocalScript"]:
                return False, "Invalid 'script_type'. Must be 'Script' or 'LocalScript'."
        elif tool_name == "set_lighting_property":
            property_name = args.get("property_name")
            # Value can be various types, so only check existence of key
            if not isinstance(property_name, str) or not property_name.strip():
                return False, "Invalid 'property_name'. Must be a non-empty string."
            if "value" not in args:
                return False, "'value' parameter is required."
        elif tool_name == "get_lighting_property":
            property_name = args.get("property_name")
            if not isinstance(property_name, str) or not property_name.strip():
                return False, "Invalid 'property_name'. Must be a non-empty string."
        elif tool_name == "play_sound_id":
            sound_id = args.get("sound_id")
            if not isinstance(sound_id, str) or not sound_id.strip():
                return False, "Invalid 'sound_id'. Must be a non-empty string."
            # parent_path and properties are optional or have defaults
            if "parent_path" in args and not isinstance(args.get("parent_path"), str):
                return False, "Invalid 'parent_path'. Must be a string if provided."
            if "properties" in args and not isinstance(args.get("properties"), dict):
                return False, "Invalid 'properties'. Must be a dictionary if provided."
        elif tool_name == "set_workspace_property":
            property_name = args.get("property_name")
            if not isinstance(property_name, str) or not property_name.strip():
                return False, "Invalid 'property_name'. Must be a non-empty string."
            if "value" not in args:
                return False, "'value' parameter is required."
        elif tool_name == "get_workspace_property":
            property_name = args.get("property_name")
            if not isinstance(property_name, str) or not property_name.strip():
                return False, "Invalid 'property_name'. Must be a non-empty string."
        elif tool_name == "kick_player":
            player_path_or_name = args.get("player_path_or_name")
            if not isinstance(player_path_or_name, str) or not player_path_or_name.strip():
                return False, "Invalid 'player_path_or_name'. Must be a non-empty string."
            if "kick_message" in args and not isinstance(args.get("kick_message"), str):
                 return False, "Invalid 'kick_message'. Must be a string if provided."
        elif tool_name == "create_team":
            team_name = args.get("team_name")
            team_color = args.get("team_color_brickcolor_string")
            auto_assignable = args.get("auto_assignable") # Optional, defaults in schema
            if not isinstance(team_name, str) or not team_name.strip():
                return False, "Invalid 'team_name'. Must be a non-empty string."
            if not isinstance(team_color, str) or not team_color.strip():
                return False, "Invalid 'team_color_brickcolor_string'. Must be a non-empty string."
            if "auto_assignable" in args and not isinstance(auto_assignable, bool):
                return False, "Invalid 'auto_assignable'. Must be a boolean if provided."

        # --- Phase 2 Tools Validation ---
        elif tool_name == "tween_properties":
            if not isinstance(args.get("instance_path"), str) or not args.get("instance_path").strip():
                return False, "Invalid 'instance_path'. Must be a non-empty string."
            if not isinstance(args.get("duration"), (int, float)) or args.get("duration") <= 0:
                return False, "Invalid 'duration'. Must be a positive number."
            if not isinstance(args.get("easing_style"), str) or not args.get("easing_style").strip():
                return False, "Invalid 'easing_style'. Must be a non-empty string."
            if not isinstance(args.get("easing_direction"), str) or not args.get("easing_direction").strip():
                return False, "Invalid 'easing_direction'. Must be a non-empty string."
            if not isinstance(args.get("properties_to_tween"), dict) or not args.get("properties_to_tween"):
                return False, "Invalid 'properties_to_tween'. Must be a non-empty dictionary."
            if "repeat_count" in args and args.get("repeat_count") is not None and not isinstance(args.get("repeat_count"), int):
                return False, "Invalid 'repeat_count'. Must be an integer if provided."
            if "reverses" in args and args.get("reverses") is not None and not isinstance(args.get("reverses"), bool):
                return False, "Invalid 'reverses'. Must be a boolean if provided."
            if "delay_time" in args and args.get("delay_time") is not None and (not isinstance(args.get("delay_time"), (int, float)) or args.get("delay_time") < 0):
                return False, "Invalid 'delay_time'. Must be a non-negative number if provided."

        elif tool_name == "add_tag" or tool_name == "remove_tag" or tool_name == "has_tag":
            if not isinstance(args.get("instance_path"), str) or not args.get("instance_path").strip():
                return False, "Invalid 'instance_path'. Must be a non-empty string."
            if not isinstance(args.get("tag_name"), str) or not args.get("tag_name").strip():
                return False, "Invalid 'tag_name'. Must be a non-empty string."

        elif tool_name == "get_instances_with_tag":
            if not isinstance(args.get("tag_name"), str) or not args.get("tag_name").strip():
                return False, "Invalid 'tag_name'. Must be a non-empty string."

        elif tool_name == "compute_path":
            if not isinstance(args.get("start_position"), dict):
                return False, "Invalid 'start_position'. Must be a dictionary."
            if not isinstance(args.get("end_position"), dict):
                return False, "Invalid 'end_position'. Must be a dictionary."
            if "agent_parameters" in args and args.get("agent_parameters") is not None and not isinstance(args.get("agent_parameters"), dict):
                return False, "Invalid 'agent_parameters'. Must be a dictionary if provided."

        elif tool_name == "create_proximity_prompt":
            if not isinstance(args.get("parent_part_path"), str) or not args.get("parent_part_path").strip():
                return False, "Invalid 'parent_part_path'. Must be a non-empty string."
            if "properties" in args and args.get("properties") is not None and not isinstance(args.get("properties"), dict):
                return False, "Invalid 'properties'. Must be a dictionary if provided."

        elif tool_name == "get_product_info":
            if not isinstance(args.get("asset_id"), int) or args.get("asset_id") <= 0:
                return False, "Invalid 'asset_id'. Must be a positive integer."
            if not isinstance(args.get("info_type"), str) or not args.get("info_type").strip():
                return False, "Invalid 'info_type'. Must be a non-empty string."

        elif tool_name == "prompt_purchase":
            if not isinstance(args.get("player_path"), str) or not args.get("player_path").strip():
                return False, "Invalid 'player_path'. Must be a non-empty string."
            if not isinstance(args.get("asset_id"), int) or args.get("asset_id") <= 0:
                return False, "Invalid 'asset_id'. Must be a positive integer."

        elif tool_name == "add_debris_item":
            if not isinstance(args.get("instance_path"), str) or not args.get("instance_path").strip():
                return False, "Invalid 'instance_path'. Must be a non-empty string."
            if not isinstance(args.get("lifetime"), (int, float)) or args.get("lifetime") < 0: # Typically non-negative, though Debris might handle <0
                return False, "Invalid 'lifetime'. Must be a non-negative number."

        # --- Phase 3 Tools Validation (UI & Input) ---
        elif tool_name == "create_gui_element":
            if not isinstance(args.get("element_type"), str) or not args.get("element_type").strip():
                return False, "Invalid 'element_type'. Must be a non-empty string."
            if "parent_path" in args and args.get("parent_path") is not None and (not isinstance(args.get("parent_path"), str) or not args.get("parent_path").strip()):
                return False, "Invalid 'parent_path'. Must be a non-empty string if provided."
            if "properties" in args and args.get("properties") is not None and not isinstance(args.get("properties"), dict):
                return False, "Invalid 'properties'. Must be a dictionary if provided."

        elif tool_name == "get_mouse_position":
            # No arguments to validate
            pass

        elif tool_name == "get_mouse_hit_cframe":
            if "camera_path" in args and args.get("camera_path") is not None and (not isinstance(args.get("camera_path"), str) or not args.get("camera_path").strip()):
                 return False, "Invalid 'camera_path'. Must be a non-empty string if provided."

        elif tool_name == "is_key_down":
            if not isinstance(args.get("key_code_string"), str) or not args.get("key_code_string").strip():
                return False, "Invalid 'key_code_string'. Must be a non-empty string."

        elif tool_name == "is_mouse_button_down":
            if not isinstance(args.get("mouse_button_string"), str) or not args.get("mouse_button_string").strip():
                return False, "Invalid 'mouse_button_string'. Must be a non-empty string."

        # --- Phase 4 Tools Validation (DataStores) ---
        elif tool_name == "save_data":
            if not isinstance(args.get("store_name"), str) or not args.get("store_name").strip():
                return False, "Invalid 'store_name'. Must be a non-empty string."
            if not isinstance(args.get("key"), str) or not args.get("key").strip():
                return False, "Invalid 'key'. Must be a non-empty string."
            if "data" not in args: # Data can be various types (dict, list, str, int, float, bool, None)
                return False, "'data' parameter is required."

        elif tool_name == "load_data":
            if not isinstance(args.get("store_name"), str) or not args.get("store_name").strip():
                return False, "Invalid 'store_name'. Must be a non-empty string."
            if not isinstance(args.get("key"), str) or not args.get("key").strip():
                return False, "Invalid 'key'. Must be a non-empty string."

        elif tool_name == "increment_data":
            if not isinstance(args.get("store_name"), str) or not args.get("store_name").strip():
                return False, "Invalid 'store_name'. Must be a non-empty string."
            if not isinstance(args.get("key"), str) or not args.get("key").strip():
                return False, "Invalid 'key'. Must be a non-empty string."
            if not isinstance(args.get("increment_by"), (int, float)):
                return False, "Invalid 'increment_by'. Must be a number."

        elif tool_name == "remove_data":
            if not isinstance(args.get("store_name"), str) or not args.get("store_name").strip():
                return False, "Invalid 'store_name'. Must be a non-empty string."
            if not isinstance(args.get("key"), str) or not args.get("key").strip():
                return False, "Invalid 'key'. Must be a non-empty string."

        # --- Phase 5 Tools Validation ---
        elif tool_name == "teleport_player_to_place":
            player_paths = args.get("player_paths")
            if not isinstance(player_paths, list) or not player_paths:
                return False, "Invalid 'player_paths'. Must be a non-empty list."
            if not all(isinstance(p, str) and p.strip() for p in player_paths):
                return False, "All items in 'player_paths' must be non-empty strings."
            if not isinstance(args.get("place_id"), int) or args.get("place_id") <= 0:
                return False, "Invalid 'place_id'. Must be a positive integer."
            if "job_id" in args and args.get("job_id") is not None and (not isinstance(args.get("job_id"), str) or not args.get("job_id").strip()):
                return False, "Invalid 'job_id'. Must be a non-empty string if provided."
            if "teleport_data" in args and args.get("teleport_data") is not None and not isinstance(args.get("teleport_data"), dict):
                return False, "Invalid 'teleport_data'. Must be a dictionary if provided."
            if "custom_loading_screen_gui_path" in args and args.get("custom_loading_screen_gui_path") is not None and \
               (not isinstance(args.get("custom_loading_screen_gui_path"), str) or not args.get("custom_loading_screen_gui_path").strip()):
                return False, "Invalid 'custom_loading_screen_gui_path'. Must be a non-empty string if provided."

        elif tool_name == "get_teleport_data":
            # No arguments to validate
            pass

        elif tool_name == "send_chat_message":
            if not isinstance(args.get("message_text"), str): # Allow empty message? For now, yes.
                return False, "Invalid 'message_text'. Must be a string."
            if "channel_name" in args and args.get("channel_name") is not None and (not isinstance(args.get("channel_name"), str) or not args.get("channel_name").strip()):
                return False, "Invalid 'channel_name'. Must be a non-empty string if provided."
            if "speaker_path" in args and args.get("speaker_path") is not None and (not isinstance(args.get("speaker_path"), str) or not args.get("speaker_path").strip()):
                return False, "Invalid 'speaker_path'. Must be a non-empty string if provided."
            if "target_player_path" in args and args.get("target_player_path") is not None and \
               (not isinstance(args.get("target_player_path"), str) or not args.get("target_player_path").strip()):
                return False, "Invalid 'target_player_path'. Must be a non-empty string if provided."

        elif tool_name == "filter_text_for_player":
            if not isinstance(args.get("text_to_filter"), str): # Allow empty? Yes.
                 return False, "Invalid 'text_to_filter'. Must be a string."
            if not isinstance(args.get("player_path"), str) or not args.get("player_path").strip():
                return False, "Invalid 'player_path'. Must be a non-empty string."

        elif tool_name == "create_text_channel":
            if not isinstance(args.get("channel_name"), str) or not args.get("channel_name").strip():
                return False, "Invalid 'channel_name'. Must be a non-empty string."
            if "properties" in args and args.get("properties") is not None and not isinstance(args.get("properties"), dict):
                return False, "Invalid 'properties'. Must be a dictionary if provided."

        # http_request validation removed.

        elif tool_name == "get_teams":
            # No arguments to validate
            pass

        elif tool_name == "get_players_in_team":
            if not isinstance(args.get("team_path_or_name"), str) or not args.get("team_path_or_name").strip():
                return False, "Invalid 'team_path_or_name'. Must be a non-empty string."

        elif tool_name == "load_asset_by_id":
            if not isinstance(args.get("asset_id"), int) or args.get("asset_id") <= 0:
                return False, "Invalid 'asset_id'. Must be a positive integer."
            if "parent_path" in args and args.get("parent_path") is not None and (not isinstance(args.get("parent_path"), str) or not args.get("parent_path").strip()):
                return False, "Invalid 'parent_path'. Must be a non-empty string if provided."
            if "desired_name" in args and args.get("desired_name") is not None and (not isinstance(args.get("desired_name"), str) or not args.get("desired_name").strip()):
                return False, "Invalid 'desired_name'. Must be a non-empty string if provided."

        elif tool_name == "get_children_of_instance" or tool_name == "get_descendants_of_instance":
            if not isinstance(args.get("instance_path"), str) or not args.get("instance_path").strip():
                return False, "Invalid 'instance_path'. Must be a non-empty string."

        elif tool_name == "find_first_child_matching":
            if not isinstance(args.get("parent_path"), str) or not args.get("parent_path").strip():
                return False, "Invalid 'parent_path'. Must be a non-empty string."
            if not isinstance(args.get("child_name"), str) or not args.get("child_name").strip():
                return False, "Invalid 'child_name'. Must be a non-empty string."
            if "recursive" in args and args.get("recursive") is not None and not isinstance(args.get("recursive"), bool):
                return False, "Invalid 'recursive'. Must be a boolean if provided."

        return True, ""

    # II.2. Update execute_tool_call
# --- Conversion function Python to Luau Table String ---
def python_to_luau_table_string(py_obj: Any, indent_level: int = 0, is_top_level: bool = True) -> str:
    """
    Recursively converts a Python object (dict, list, str, int, float, bool, None)
    into a Luau table constructor string.
    """
    indent = "  " * indent_level
    next_indent = "  " * (indent_level + 1)
    parts = []

    if isinstance(py_obj, dict):
        for key, value in py_obj.items():
            key_str = ""
            if isinstance(key, str) and re.match(r"^[a-zA-Z_][a-zA-Z0-9_]*$", key):
                key_str = key  # Valid Luau identifier
            else:
                # For non-identifier string keys or other types, use ['key'] format
                # Recursively convert key if it's not a simple string/number
                if isinstance(key, (str, int, float)): # Check if key is simple type for direct conversion
                     key_lua_compatible_str = python_to_luau_table_string(key, 0, False)
                     key_str = f"[{key_lua_compatible_str}]"
                else: # Fallback for complex key types (e.g. tuple, another dict if used as key)
                     # This case should be rare for typical tool arguments.
                     # Convert to string and then represent as a Luau string key.
                     complex_key_as_string = str(key)
                     escaped_complex_key_str = complex_key_as_string.replace("\\", "\\\\").replace("'", "\\'")
                     key_str = f"['{escaped_complex_key_str}']"


            value_str = python_to_luau_table_string(value, indent_level + 1, False)
            parts.append(f"{next_indent}{key_str} = {value_str}")
        result = "{\n" + ",\n".join(parts) + "\n" + indent + "}"
    elif isinstance(py_obj, list):
        for item in py_obj:
            parts.append(next_indent + python_to_luau_table_string(item, indent_level + 1, False))
        result = "{\n" + ",\n".join(parts) + "\n" + indent + "}"
    elif isinstance(py_obj, str):
        # Escape single quotes and backslashes
        escaped_str = py_obj.replace("\\", "\\\\").replace("'", "\\'")
        result = f"'{escaped_str}'" # Use single quotes for Luau strings
    elif isinstance(py_obj, bool):
        result = "true" if py_obj else "false"
    elif py_obj is None:
        result = "nil"
    elif isinstance(py_obj, (int, float)):
        result = str(py_obj)
    else:
        # For other types, convert to string and quote it, or handle as error
        logger.warning(f"Unsupported type for Luau conversion: {type(py_obj)}. Converting to string and quoting.")
        escaped_str = str(py_obj).replace("\\", "\\\\").replace("'", "\\'")
        result = f"'{escaped_str}'"

    if is_top_level and isinstance(py_obj, (dict, list)):
        return "return " + result
    return result


class ToolDispatcher:
    """Validates and executes tool calls via the MCPClient."""
    def __init__(self, mcp_client: MCPClient):
        self.mcp_client = mcp_client

    def _validate_args(self, tool_name: str, args: dict) -> tuple[bool, str]:
        """Performs basic validation on tool arguments."""
        if tool_name == "insert_model":
            query = args.get("query")
            if not isinstance(query, str) or not query.strip():
                return False, "Invalid 'query'. It must be a non-empty string."

        elif tool_name == "RunCode": # Changed from run_command to RunCode
            command = args.get("command")
            if not isinstance(command, str): # Allow empty string for RunCode
                return False, "Invalid 'command'. Must be a string."
        elif tool_name == "get_selection":
            pass
        # --- Core Instance Manipulation Tools ---
        elif tool_name == "CreateInstance":
            class_name = args.get("class_name")
            properties = args.get("properties")
            if not isinstance(class_name, str) or not class_name.strip():
                return False, "Invalid 'class_name'. Must be a non-empty string."
            if not isinstance(properties, dict): # 'properties' should at least be a dict
                return False, "Invalid 'properties'. Must be a dictionary."
        elif tool_name == "set_instance_properties":
            path = args.get("path")
            properties = args.get("properties")
            if not isinstance(path, str) or not path.strip():
                return False, "Invalid 'path'. Must be a non-empty string."
            if not isinstance(properties, dict) or not properties:
                return False, "Invalid 'properties'. Must be a non-empty dictionary."
        elif tool_name == "GetInstanceProperties": # Corrected name
            path = args.get("path")
            property_names = args.get("property_names") # This is optional in the schema
            if not isinstance(path, str) or not path.strip():
                return False, "Invalid 'path'. Must be a non-empty string."
            if property_names is not None: # Only validate if provided
                if not isinstance(property_names, list): # Must be a list if provided
                    return False, "Invalid 'property_names'. Must be a list of strings if provided."
                # Allow empty list for property_names as per schema (means fetch common ones)
                # if not property_names:
                #     return False, "Invalid 'property_names'. List should not be empty if provided (or omit for all common properties)."
                if not all(isinstance(p, str) and p.strip() for p in property_names if property_names): # check elements if list not empty
                    return False, "Invalid 'property_names'. All items must be non-empty strings if list is not empty."


        elif tool_name == "call_instance_method":
            path = args.get("path")
            method_name = args.get("method_name")
            arguments = args.get("arguments")
            if not isinstance(path, str) or not path.strip():
                return False, "Invalid 'path'. Must be a non-empty string."
            if not isinstance(method_name, str) or not method_name.strip():
                return False, "Invalid 'method_name'. Must be a non-empty string."
            if not isinstance(arguments, list): # arguments should be a list (can be empty)
                return False, "Invalid 'arguments'. Must be a list."
        elif tool_name == "delete_instance":
            path = args.get("path")
            if not isinstance(path, str) or not path.strip():
                return False, "Invalid 'path'. Must be a non-empty string."
        elif tool_name == "SelectInstances": # Corrected name
            paths = args.get("paths")
            if not isinstance(paths, list): # Can be an empty list to clear selection
                return False, "Invalid 'paths'. Must be a list of strings."
            if paths and not all(isinstance(p, str) and p.strip() for p in paths): # Check elements if list is not empty
                 return False, "Invalid 'paths'. All items must be non-empty strings if list is not empty."

        # --- Essential Service Tools ---
        elif tool_name == "run_script":
            parent_path = args.get("parent_path")
            script_source = args.get("script_source") # Allow empty script source
            script_name = args.get("script_name")
            script_type = args.get("script_type")
            if not isinstance(parent_path, str) or not parent_path.strip():
                return False, "Invalid 'parent_path'. Must be a non-empty string."
            if not isinstance(script_source, str):
                return False, "Invalid 'script_source'. Must be a string."
            if not isinstance(script_name, str) or not script_name.strip():
                return False, "Invalid 'script_name'. Must be a non-empty string."
            if script_type not in ["Script", "LocalScript"]:
                return False, "Invalid 'script_type'. Must be 'Script' or 'LocalScript'."
        elif tool_name == "set_lighting_property":
            property_name = args.get("property_name")
            # Value can be various types, so only check existence of key
            if not isinstance(property_name, str) or not property_name.strip():
                return False, "Invalid 'property_name'. Must be a non-empty string."
            if "value" not in args: # Value itself will be converted to Luau, so its Python type is flexible here
                return False, "'value' parameter is required."
        elif tool_name == "GetLightingProperty": # Corrected name
            property_name = args.get("property_name")
            if not isinstance(property_name, str) or not property_name.strip():
                return False, "Invalid 'property_name'. Must be a non-empty string."
        elif tool_name == "PlaySoundId": # Corrected name
            sound_id = args.get("sound_id")
            if not isinstance(sound_id, str) or not sound_id.strip():
                return False, "Invalid 'sound_id'. Must be a non-empty string."
            # parent_path and properties are optional or have defaults
            if "parent_path" in args and args.get("parent_path") is not None and (not isinstance(args.get("parent_path"), str) or not args.get("parent_path").strip()): # Check strip for parent_path too
                return False, "Invalid 'parent_path'. Must be a non-empty string if provided."
            if "properties" in args and args.get("properties") is not None and not isinstance(args.get("properties"), dict):
                return False, "Invalid 'properties'. Must be a dictionary if provided."
        elif tool_name == "set_workspace_property":
            property_name = args.get("property_name")
            if not isinstance(property_name, str) or not property_name.strip():
                return False, "Invalid 'property_name'. Must be a non-empty string."
            if "value" not in args: # Value itself will be converted to Luau
                return False, "'value' parameter is required."
        elif tool_name == "get_workspace_property":
            property_name = args.get("property_name")
            if not isinstance(property_name, str) or not property_name.strip():
                return False, "Invalid 'property_name'. Must be a non-empty string."
        elif tool_name == "kick_player":
            player_path_or_name = args.get("player_path_or_name")
            if not isinstance(player_path_or_name, str) or not player_path_or_name.strip():
                return False, "Invalid 'player_path_or_name'. Must be a non-empty string."
            if "kick_message" in args and args.get("kick_message") is not None and not isinstance(args.get("kick_message"), str): # Check None before isinstance
                 return False, "Invalid 'kick_message'. Must be a string if provided."
        elif tool_name == "create_team":
            team_name = args.get("team_name")
            team_color = args.get("team_color_brickcolor_string")
            auto_assignable = args.get("auto_assignable") # Optional, defaults in schema
            if not isinstance(team_name, str) or not team_name.strip():
                return False, "Invalid 'team_name'. Must be a non-empty string."
            if not isinstance(team_color, str) or not team_color.strip():
                return False, "Invalid 'team_color_brickcolor_string'. Must be a non-empty string."
            if "auto_assignable" in args and args.get("auto_assignable") is not None and not isinstance(auto_assignable, bool): # Check None
                return False, "Invalid 'auto_assignable'. Must be a boolean if provided."

        # --- Phase 2 Tools Validation ---
        elif tool_name == "tween_properties":
            if not isinstance(args.get("instance_path"), str) or not args.get("instance_path").strip():
                return False, "Invalid 'instance_path'. Must be a non-empty string."
            if not isinstance(args.get("duration"), (int, float)) or args.get("duration") <= 0:
                return False, "Invalid 'duration'. Must be a positive number."
            if not isinstance(args.get("easing_style"), str) or not args.get("easing_style").strip(): # Assuming Enum string format
                return False, "Invalid 'easing_style'. Must be a non-empty string (e.g., 'Linear')."
            if not isinstance(args.get("easing_direction"), str) or not args.get("easing_direction").strip(): # Assuming Enum string format
                return False, "Invalid 'easing_direction'. Must be a non-empty string (e.g., 'In')."
            if not isinstance(args.get("properties_to_tween"), dict) or not args.get("properties_to_tween"):
                return False, "Invalid 'properties_to_tween'. Must be a non-empty dictionary."
            # Optional fields with nullable=True in schema
            if "repeat_count" in args and args.get("repeat_count") is not None and not isinstance(args.get("repeat_count"), int):
                return False, "Invalid 'repeat_count'. Must be an integer if provided."
            if "reverses" in args and args.get("reverses") is not None and not isinstance(args.get("reverses"), bool):
                return False, "Invalid 'reverses'. Must be a boolean if provided."
            if "delay_time" in args and args.get("delay_time") is not None and (not isinstance(args.get("delay_time"), (int, float)) or args.get("delay_time") < 0):
                return False, "Invalid 'delay_time'. Must be a non-negative number if provided."

        elif tool_name == "add_tag" or tool_name == "remove_tag" or tool_name == "has_tag":
            if not isinstance(args.get("instance_path"), str) or not args.get("instance_path").strip():
                return False, "Invalid 'instance_path'. Must be a non-empty string."
            if not isinstance(args.get("tag_name"), str) or not args.get("tag_name").strip():
                return False, "Invalid 'tag_name'. Must be a non-empty string."

        elif tool_name == "get_instances_with_tag":
            if not isinstance(args.get("tag_name"), str) or not args.get("tag_name").strip():
                return False, "Invalid 'tag_name'. Must be a non-empty string."

        elif tool_name == "compute_path": # Vector3 will be dicts
            if not isinstance(args.get("start_position"), dict): # Basic check, detailed Vector3 check is too much here
                return False, "Invalid 'start_position'. Must be a dictionary."
            if not isinstance(args.get("end_position"), dict): # Basic check
                return False, "Invalid 'end_position'. Must be a dictionary."
            if "agent_parameters" in args and args.get("agent_parameters") is not None and not isinstance(args.get("agent_parameters"), dict):
                return False, "Invalid 'agent_parameters'. Must be a dictionary if provided."

        elif tool_name == "create_proximity_prompt":
            if not isinstance(args.get("parent_part_path"), str) or not args.get("parent_part_path").strip():
                return False, "Invalid 'parent_part_path'. Must be a non-empty string."
            if "properties" in args and args.get("properties") is not None and not isinstance(args.get("properties"), dict):
                return False, "Invalid 'properties'. Must be a dictionary if provided."

        elif tool_name == "get_product_info":
            if not isinstance(args.get("asset_id"), int) or args.get("asset_id") <= 0:
                return False, "Invalid 'asset_id'. Must be a positive integer."
            if not isinstance(args.get("info_type"), str) or not args.get("info_type").strip(): # Assuming Enum string format
                return False, "Invalid 'info_type'. Must be a non-empty string (e.g., 'Asset')."

        elif tool_name == "prompt_purchase":
            if not isinstance(args.get("player_path"), str) or not args.get("player_path").strip():
                return False, "Invalid 'player_path'. Must be a non-empty string."
            if not isinstance(args.get("asset_id"), int) or args.get("asset_id") <= 0:
                return False, "Invalid 'asset_id'. Must be a positive integer."

        elif tool_name == "add_debris_item":
            if not isinstance(args.get("instance_path"), str) or not args.get("instance_path").strip():
                return False, "Invalid 'instance_path'. Must be a non-empty string."
            if not isinstance(args.get("lifetime"), (int, float)) or args.get("lifetime") < 0:
                return False, "Invalid 'lifetime'. Must be a non-negative number."

        # --- Phase 3 Tools Validation (UI & Input) ---
        elif tool_name == "create_gui_element": # UDim2 will be dicts
            if not isinstance(args.get("element_type"), str) or not args.get("element_type").strip():
                return False, "Invalid 'element_type'. Must be a non-empty string."
            if "parent_path" in args and args.get("parent_path") is not None and (not isinstance(args.get("parent_path"), str) or not args.get("parent_path").strip()):
                return False, "Invalid 'parent_path'. Must be a non-empty string if provided."
            if "properties" in args and args.get("properties") is not None and not isinstance(args.get("properties"), dict):
                return False, "Invalid 'properties'. Must be a dictionary if provided."

        elif tool_name == "get_mouse_position":
            pass # No arguments

        elif tool_name == "get_mouse_hit_cframe": # Camera path is optional
            if "camera_path" in args and args.get("camera_path") is not None and (not isinstance(args.get("camera_path"), str) or not args.get("camera_path").strip()):
                 return False, "Invalid 'camera_path'. Must be a non-empty string if provided."

        elif tool_name == "is_key_down": # KeyCode string
            if not isinstance(args.get("key_code_string"), str) or not args.get("key_code_string").strip():
                return False, "Invalid 'key_code_string'. Must be a non-empty string (e.g., 'E')."

        elif tool_name == "is_mouse_button_down": # UserInputType string for mouse
            if not isinstance(args.get("mouse_button_string"), str) or not args.get("mouse_button_string").strip():
                return False, "Invalid 'mouse_button_string'. Must be a non-empty string (e.g., 'MouseButton1')."

        # --- Phase 4 Tools Validation (DataStores) ---
        elif tool_name == "save_data": # Data can be complex, just check presence
            if not isinstance(args.get("store_name"), str) or not args.get("store_name").strip():
                return False, "Invalid 'store_name'. Must be a non-empty string."
            if not isinstance(args.get("key"), str) or not args.get("key").strip():
                return False, "Invalid 'key'. Must be a non-empty string."
            if "data" not in args: # The 'data' itself is a string in the schema, to be parsed by Luau
                return False, "'data' parameter (JSON string) is required."
            # The schema specifies data as a string (meant to be JSON).
            # However, python_to_luau_table_string can handle various Python types directly.
            # So, this validation might be too strict if we want to allow Gemini to send native Python dicts/lists for 'data'.
            # For now, sticking to the schema's string requirement for 'data' at this validation stage.
            # The conversion to Luau string will happen regardless.
            if not isinstance(args.get("data"), str): # Ensure it's a string as per schema for this tool
                return False, "Invalid 'data'. Tool schema expects a JSON string representation for 'data' for save_data tool."


        elif tool_name == "load_data":
            if not isinstance(args.get("store_name"), str) or not args.get("store_name").strip():
                return False, "Invalid 'store_name'. Must be a non-empty string."
            if not isinstance(args.get("key"), str) or not args.get("key").strip():
                return False, "Invalid 'key'. Must be a non-empty string."

        elif tool_name == "increment_data":
            if not isinstance(args.get("store_name"), str) or not args.get("store_name").strip():
                return False, "Invalid 'store_name'. Must be a non-empty string."
            if not isinstance(args.get("key"), str) or not args.get("key").strip():
                return False, "Invalid 'key'. Must be a non-empty string."
            if not isinstance(args.get("increment_by"), (int, float)):
                return False, "Invalid 'increment_by'. Must be a number."

        elif tool_name == "remove_data":
            if not isinstance(args.get("store_name"), str) or not args.get("store_name").strip():
                return False, "Invalid 'store_name'. Must be a non-empty string."
            if not isinstance(args.get("key"), str) or not args.get("key").strip():
                return False, "Invalid 'key'. Must be a non-empty string."

        # --- Phase 5 Tools Validation ---
        elif tool_name == "teleport_player_to_place":
            player_paths = args.get("player_paths")
            if not isinstance(player_paths, list) or not player_paths:
                return False, "Invalid 'player_paths'. Must be a non-empty list of strings."
            if not all(isinstance(p, str) and p.strip() for p in player_paths):
                return False, "All items in 'player_paths' must be non-empty strings."
            if not isinstance(args.get("place_id"), int) or args.get("place_id") <= 0:
                return False, "Invalid 'place_id'. Must be a positive integer."
            if "job_id" in args and args.get("job_id") is not None and (not isinstance(args.get("job_id"), str) or not args.get("job_id").strip()):
                return False, "Invalid 'job_id'. Must be a non-empty string if provided."
            if "teleport_data" in args and args.get("teleport_data") is not None and not isinstance(args.get("teleport_data"), dict): # Should be JSON object
                return False, "Invalid 'teleport_data'. Must be a dictionary if provided."
            if "custom_loading_screen_gui_path" in args and args.get("custom_loading_screen_gui_path") is not None and \
               (not isinstance(args.get("custom_loading_screen_gui_path"), str) or not args.get("custom_loading_screen_gui_path").strip()):
                return False, "Invalid 'custom_loading_screen_gui_path'. Must be a non-empty string if provided."

        elif tool_name == "get_teleport_data":
            pass # No args

        elif tool_name == "send_chat_message":
            if not isinstance(args.get("message_text"), str):
                 return False, "Invalid 'message_text'. Must be a string."
            if "channel_name" in args and args.get("channel_name") is not None and (not isinstance(args.get("channel_name"), str) or not args.get("channel_name").strip()):
                return False, "Invalid 'channel_name'. Must be a non-empty string if provided."
            if "speaker_path" in args and args.get("speaker_path") is not None and (not isinstance(args.get("speaker_path"), str) or not args.get("speaker_path").strip()):
                return False, "Invalid 'speaker_path'. Must be a non-empty string if provided."
            if "target_player_path" in args and args.get("target_player_path") is not None and \
               (not isinstance(args.get("target_player_path"), str) or not args.get("target_player_path").strip()):
                return False, "Invalid 'target_player_path'. Must be a non-empty string if provided."

        elif tool_name == "filter_text_for_player":
            if not isinstance(args.get("text_to_filter"), str):
                 return False, "Invalid 'text_to_filter'. Must be a string."
            if not isinstance(args.get("player_path"), str) or not args.get("player_path").strip():
                return False, "Invalid 'player_path'. Must be a non-empty string."

        elif tool_name == "create_text_channel":
            if not isinstance(args.get("channel_name"), str) or not args.get("channel_name").strip():
                return False, "Invalid 'channel_name'. Must be a non-empty string."
            if "properties" in args and args.get("properties") is not None and not isinstance(args.get("properties"), dict):
                return False, "Invalid 'properties'. Must be a dictionary if provided."

        elif tool_name == "get_teams":
            pass # No args

        elif tool_name == "get_players_in_team":
            if not isinstance(args.get("team_path_or_name"), str) or not args.get("team_path_or_name").strip():
                return False, "Invalid 'team_path_or_name'. Must be a non-empty string."

        elif tool_name == "load_asset_by_id":
            if not isinstance(args.get("asset_id"), int) or args.get("asset_id") <= 0:
                return False, "Invalid 'asset_id'. Must be a positive integer."
            if "parent_path" in args and args.get("parent_path") is not None and (not isinstance(args.get("parent_path"), str) or not args.get("parent_path").strip()):
                return False, "Invalid 'parent_path'. Must be a non-empty string if provided."
            if "desired_name" in args and args.get("desired_name") is not None and (not isinstance(args.get("desired_name"), str) or not args.get("desired_name").strip()):
                return False, "Invalid 'desired_name'. Must be a non-empty string if provided."

        elif tool_name == "get_children_of_instance" or tool_name == "get_descendants_of_instance":
            if not isinstance(args.get("instance_path"), str) or not args.get("instance_path").strip():
                return False, "Invalid 'instance_path'. Must be a non-empty string."

        elif tool_name == "find_first_child_matching":
            if not isinstance(args.get("parent_path"), str) or not args.get("parent_path").strip():
                return False, "Invalid 'parent_path'. Must be a non-empty string."
            if not isinstance(args.get("child_name"), str) or not args.get("child_name").strip():
                return False, "Invalid 'child_name'. Must be a non-empty string."
            if "recursive" in args and args.get("recursive") is not None and not isinstance(args.get("recursive"), bool):
                return False, "Invalid 'recursive'. Must be a boolean if provided."


        return True, ""

    # II.2. Update execute_tool_call
    async def execute_tool_call(self, function_call: FunctionCall) -> Dict[str, Any]: # Use the generic FunctionCall
        """Executes a single tool call (from Gemini or Ollama) and returns a dictionary for the new SDK."""
        # The input `function_call` is now our generic FunctionCall dataclass
        original_tool_name = function_call.name
        original_tool_args = function_call.args # Already a dict
        tool_call_id = function_call.id # Get the ID

        # mcp_tool_name = original_tool_name # This will be set by the new logic below
        # mcp_tool_args = original_tool_args # This will be set by the new logic below

        ConsoleFormatter.print_tool_call(original_tool_name, original_tool_args)

        is_valid, error_msg = self._validate_args(original_tool_name, original_tool_args)
        if not is_valid:
            ConsoleFormatter.print_tool_error({"validation_error": f"Argument validation failed: {error_msg}"})
            return {"name": original_tool_name, "response": {"error": f"Invalid arguments provided by AI: {error_msg}"}}

        # Refined structure for tool name mapping and argument preparation:
        mcp_tool_name_final = ""
        mcp_tool_args_final = {}

        current_tool_args = original_tool_args.copy() # Start with a copy for potential transformation

        if original_tool_name == "insert_model":
            mcp_tool_name_final = "insert_model"
            mcp_tool_args_final = current_tool_args # Use the (unmodified for this case) args
            logger.info(f"Dispatching ToolCall: '{original_tool_name}' directly to MCP tool '{mcp_tool_name_final}' with args: {mcp_tool_args_final}")
        else:
            mcp_tool_name_final = "execute_discovered_luau_tool"
            luau_tool_name_to_execute = original_tool_name # Default

            # 1. Special handling for specific tool names (e.g., argument transformation)
            if original_tool_name == "set_gravity":
                luau_tool_name_to_execute = "SetWorkspaceProperty" # Target Luau script
                gravity_value = current_tool_args.get("gravity_value")
                if isinstance(gravity_value, (int, float)):
                    current_tool_args = {"property_name": "Gravity", "value": gravity_value} # Transform args
                    logger.info(f"Remapped tool call from 'set_gravity' to 'SetWorkspaceProperty' with transformed args: {current_tool_args}")
                else:
                    logger.warning(f"'set_gravity' called with invalid 'gravity_value'. Args: {current_tool_args}. Passing to SetWorkspaceProperty as is.")

            # 2. Normalize or map tool names to the exact Luau script names (PascalCase or specific case)
            # This map helps handle variations from LLM (e.g., lowercase, snake_case)
            # and ensures the correct Luau script (which are mostly PascalCase) is called.
            # Keys are lowercase and underscore-removed versions of potential LLM tool names.
            # Values are the exact Luau script names (without .luau extension).
            tool_name_normalization_map = {
                "createpart": "CreateInstance", # Added for create_part
                "create_part": "CreateInstance", # Added for create_part
                "createinstance": "CreateInstance",
                "setinstanceproperties": "SetInstanceProperties",
                "getinstanceproperties": "GetInstanceProperties",
                "callinstancemethod": "CallInstanceMethod",
                "deleteinstance": "delete_instance", # Luau script is lowercase
                "selectinstances": "SelectInstances",
                "getselection": "GetSelection",
                "runcode": "RunCode",
                "runscript": "RunScript",
                "setlightingproperty": "SetLightingProperty",
                "getlightingproperty": "GetLightingProperty",
                "playsoundid": "PlaySoundId",
                "setworkspaceproperty": "SetWorkspaceProperty", # Handles 'set_gravity' target
                "getworkspaceproperty": "GetWorkspaceProperty",
                "kickplayer": "KickPlayer",
                "createteam": "CreateTeam",
                "tweenproperties": "TweenProperties",
                "addtag": "AddTag",
                "removetag": "RemoveTag",
                "getinstanceswithtag": "GetInstancesWithTag",
                "hastag": "HasTag",
                "computepath": "ComputePath",
                "createproximityprompt": "CreateProximityPrompt",
                "getproductinfo": "GetProductInfo",
                "promptpurchase": "PromptPurchase",
                "adddebrisitem": "AddDebrisItem",
                "createguielement": "CreateGuiElement",
                "getmouseposition": "GetMousePosition",
                "getmousehitcframe": "GetMouseHitCFrame",
                "iskeydown": "IsKeyDown",
                "ismousebuttondown": "IsMouseButtonDown",
                "savedata": "SaveData",
                "loaddata": "LoadData",
                "incrementdata": "IncrementData",
                "removedata": "RemoveData",
                "teleportplayertoplace": "TeleportPlayerToPlace",
                "getteleportdata": "GetTeleportData",
                "sendchatmessage": "SendChatMessage",
                "filtertextforplayer": "FilterTextForPlayer",
                "createtextchannel": "CreateTextChannel",
                "getteams": "GetTeams",
                "getplayersinteam": "GetPlayersInTeam",
                "loadassetbyid": "LoadAssetById",
                "getchildrenofinstance": "GetChildrenOfInstance",
                "getdescendantsofinstance": "GetDescendantsOfInstance",
                "findfirstchildmatching": "FindFirstChildMatching",
                # Add common snake_case versions if Gemini schema uses them and they differ after lowercasing
                "create_instance": "CreateInstance",
                "set_instance_properties": "SetInstanceProperties",
                "get_instance_properties": "GetInstanceProperties",
                "call_instance_method": "CallInstanceMethod",
                "delete_instance": "delete_instance", # Explicitly map snake_case to lowercase if Luau is lowercase
                "select_instances": "SelectInstances",
                "get_selection": "GetSelection",
                "run_code": "RunCode",
                "run_script": "RunScript",
                "set_lighting_property": "SetLightingProperty",
                "get_lighting_property": "GetLightingProperty",
                "play_sound_id": "PlaySoundId",
                "set_workspace_property": "SetWorkspaceProperty",
                "get_workspace_property": "GetWorkspaceProperty",
                "kick_player": "KickPlayer",
                "create_team": "CreateTeam",
                "tween_properties": "TweenProperties",
                "add_tag": "AddTag",
                "remove_tag": "RemoveTag",
                "get_instances_with_tag": "GetInstancesWithTag",
                "has_tag": "HasTag",
                "compute_path": "ComputePath",
                "create_proximity_prompt": "CreateProximityPrompt",
                "get_product_info": "GetProductInfo",
                "prompt_purchase": "PromptPurchase",
                "add_debris_item": "AddDebrisItem",
                "create_gui_element": "CreateGuiElement",
                "get_mouse_position": "GetMousePosition",
                "get_mouse_hit_cframe": "GetMouseHitCFrame",
                "is_key_down": "IsKeyDown",
                "is_mouse_button_down": "IsMouseButtonDown",
                "save_data": "SaveData",
                "load_data": "LoadData",
                "increment_data": "IncrementData",
                "remove_data": "RemoveData",
                "teleport_player_to_place": "TeleportPlayerToPlace",
                "get_teleport_data": "GetTeleportData",
                "send_chat_message": "SendChatMessage",
                "filter_text_for_player": "FilterTextForPlayer",
                "create_text_channel": "CreateTextChannel",
                "get_teams": "GetTeams",
                "get_players_in_team": "GetPlayersInTeam",
                "load_asset_by_id": "LoadAssetById",
                "get_children_of_instance": "GetChildrenOfInstance",
                "get_descendants_of_instance": "GetDescendantsOfInstance",
                "find_first_child_matching": "FindFirstChildMatching",
            }

            # Use luau_tool_name_to_execute if it was already changed by special handling (e.g. set_gravity)
            # Otherwise, use original_tool_name for lookup.
            lookup_name = luau_tool_name_to_execute if luau_tool_name_to_execute != original_tool_name else original_tool_name

            # Store original LLM intended name before normalization for create_part check
            llm_intended_tool_name = function_call.name
            normalized_llm_intended_name = llm_intended_tool_name.replace("_", "").lower()

            normalized_lookup_name = lookup_name.replace("_", "").lower()

            if normalized_lookup_name in tool_name_normalization_map:
                final_luau_name = tool_name_normalization_map[normalized_lookup_name]
                if luau_tool_name_to_execute != final_luau_name: # Log if a change occurred
                    logger.info(f"Normalized/Mapped tool name '{lookup_name}' to Luau script name '{final_luau_name}'.")
                luau_tool_name_to_execute = final_luau_name
            else:
                # If not in map, it implies the original_tool_name (or the one from set_gravity)
                # is expected to be the exact Luau script name.
                logger.warning(f"Tool name '{lookup_name}' not found in normalization map. Using as Luau script name. Ensure casing matches Luau script file.")

<<<<<<< HEAD
            # Argument transformation for CreateInstance (handles create_part and create_instance variations)
            if luau_tool_name_to_execute == "CreateInstance" and \
               (normalized_llm_intended_name == "createpart" or normalized_llm_intended_name == "createinstance"):

                logger.info(f"Transforming LLM call '{llm_intended_tool_name}' with args {original_tool_args} for 'CreateInstance'.")

                properties_dict = {}
                class_name_val = None
                transformed_args = original_tool_args.copy()

                # Determine class_name
                if "class_name" in transformed_args:
                    class_name_val = transformed_args.pop("class_name")
                elif "instance_type" in transformed_args: # Alternative key for class_name
                    class_name_val = transformed_args.pop("instance_type")

                if class_name_val is None and normalized_llm_intended_name == "createpart":
                    class_name_val = "Part" # Default for create_part if no class_name specified
                elif class_name_val is None: # Default for create_instance if no class_name specified (should ideally be provided by LLM)
                    logger.warning("CreateInstance called without 'class_name' or 'instance_type'. Luau side might error if not handled.")
                    # No default here, CreateInstance Luau script expects class_name.

                # Populate properties_dict using specific mappings
                arg_to_prop_map = {
                    "part_name": "Name",   # from create_part
                    "name": "Name",        # common for create_instance or direct property
                    "parent_path": "Parent",
                    "parent": "Parent",    # common for create_instance or direct property
                    "size": "Size",
                    "position": "Position",
                    "color": "Color",      # Assuming Color3 dict e.g. {'r':1,'g':0,'b':0}
                    "material": "Material",# Assuming Enum string e.g. "Enum.Material.Plastic"
                    "anchored": "Anchored",
                    "transparency": "Transparency"
                    # Add any other common direct mappings if necessary
                }
                for arg_key, prop_key in arg_to_prop_map.items():
                    if arg_key in transformed_args:
                        properties_dict[prop_key] = transformed_args.pop(arg_key)

                # If 'properties' key exists and is a dict, merge its content
                if 'properties' in transformed_args and isinstance(transformed_args.get('properties'), dict):
                    properties_dict.update(transformed_args.pop('properties'))

                # Merge any remaining items in transformed_args directly into properties_dict
                properties_dict.update(transformed_args)

                current_tool_args = {"class_name": class_name_val, "properties": properties_dict}
                logger.info(f"Arguments for CreateInstance after transformation: class_name='{class_name_val}', properties={properties_dict}")

            # For all other tools, or if not matching the CreateInstance transformation conditions,
            # current_tool_args remains as it was (either a copy of original_tool_args or transformed by other specific logic like set_gravity)
=======
            # Argument transformation for create_part -> CreateInstance
            if normalized_llm_intended_name == "createpart" and luau_tool_name_to_execute == "CreateInstance":
                logger.info(f"Transforming 'create_part' arguments for 'CreateInstance'. Original args: {original_tool_args}")
                properties_dict = {}

                # Known argument mappings from create_part to CreateInstance properties
                arg_map = {
                    "part_name": "Name",
                    "parent_path": "Parent",
                    "size": "Size",
                    "position": "Position",
                    "color": "Color", # Assuming Color3 dict e.g. {'r':1,'g':0,'b':0}
                    "material": "Material", # Assuming Enum string e.g. "Enum.Material.Plastic"
                    "anchored": "Anchored",
                    "transparency": "Transparency"
                    # Add other direct mappings if necessary
                }

                # Use a copy of original_tool_args for this transformation block
                # current_tool_args was already made as a copy of original_tool_args earlier.
                # We will modify current_tool_args based on original_tool_args content.

                # If 'properties' is already a dict in original_tool_args, use it as a base for properties_dict
                if 'properties' in original_tool_args and isinstance(original_tool_args['properties'], dict):
                    properties_dict.update(original_tool_args.pop('properties')) # Use pop to avoid re-processing

                # Map specific arguments from original_tool_args into properties_dict
                for arg_key, prop_key in arg_map.items():
                    if arg_key in original_tool_args:
                        properties_dict[prop_key] = original_tool_args.pop(arg_key)

                # Any remaining args in original_tool_args (after popping known ones and 'properties')
                # are merged into properties_dict. This allows passthrough of arbitrary properties.
                properties_dict.update(original_tool_args)

                current_tool_args = {"class_name": "Part", "properties": properties_dict}
                logger.info(f"Transformed args for CreateInstance from create_part: {current_tool_args}")

            # For all other tools (or if not create_part), current_tool_args remains as it was
            # (either a copy of original_tool_args or transformed by other logic like set_gravity)
>>>>>>> 34ca13a2

            tool_arguments_luau_str = python_to_luau_table_string(current_tool_args)

            mcp_tool_args_final = {
                "tool_name": luau_tool_name_to_execute,
                "tool_arguments_luau": tool_arguments_luau_str
            }

            logger.info(f"Dispatching ToolCall: '{original_tool_name}' (Luau: '{luau_tool_name_to_execute}') via MCP tool '{mcp_tool_name_final}'.")


        output_content_dict = {}
        try:
            # Use mcp_tool_name_final and mcp_tool_args_final for the actual MCP call
            mcp_response = await self.mcp_client.send_tool_execution_request(mcp_tool_name_final, mcp_tool_args_final)

            if mcp_tool_name_final == "insert_model": # Check using mcp_tool_name_final
                if "result" in mcp_response: # This path for insert_model result
                    output_content_dict = {"status": "success", "output": mcp_response["result"]}
                    ConsoleFormatter.print_tool_result(mcp_response["result"])
                elif "error" in mcp_response:
                    output_content_dict = {"status": "error", "details": mcp_response["error"]}
                    ConsoleFormatter.print_tool_error(mcp_response["error"])
                else:
                    output_content_dict = {"status": "unknown_response", "raw": mcp_response}
                    ConsoleFormatter.print_tool_error(output_content_dict)

            # For execute_discovered_luau_tool results:
            elif "result" in mcp_response: # This 'result' is the dict like {"content": [...], "isError": ...}
                raw_mcp_luau_result = mcp_response.get("result")

                if not isinstance(raw_mcp_luau_result, dict):
                    # This case should ideally not happen if MCP server is consistent
                    logger.error(f"Unexpected raw_mcp_luau_result type for {original_tool_name}: {type(raw_mcp_luau_result)}. Content: {raw_mcp_luau_result}")
                    output_content_dict = {"status": "error", "details": "Malformed MCP response: 'result' is not a dictionary.", "raw_luau_result": raw_mcp_luau_result }
                    ConsoleFormatter.print_tool_error(output_content_dict)
                    return {"name": original_tool_name, "response": output_content_dict}

                is_luau_error = raw_mcp_luau_result.get("isError", False)
                content_list = raw_mcp_luau_result.get("content", [])
                inner_text = ""

                if isinstance(content_list, list) and len(content_list) > 0 and isinstance(content_list[0], dict):
                    inner_text = content_list[0].get("text", "")
                elif is_luau_error and not content_list : # Error might be flagged with no content, or content is not as expected
                    inner_text = raw_mcp_luau_result.get("errorMessage", "Luau tool error: No error message provided in content.") if "errorMessage" in raw_mcp_luau_result else "Luau tool error: Malformed or missing content."
                elif not is_luau_error : # Success case but malformed content
                     logger.warning(f"Malformed content list for successful Luau call {original_tool_name}: {content_list}")
                     inner_text = '{"status":"error", "tool_message":"Tool returned success but content was malformed in MCP response."}' # Force JSON
                # if is_luau_error is true AND content_list is malformed, inner_text will be the errorMessage or generic one from above

                if is_luau_error:
                    output_content_dict = {"status": "error_from_luau_tool", "tool_message": inner_text.strip()}
                    ConsoleFormatter.print_tool_error({"luau_tool_error_message": inner_text.strip()})
                else:

                    # Luau tool call was successful and inner_text contains the human-readable string.
                    # No JSON parsing needed.
                    # The 'response' field for FunctionResponse should be a Dict[str, Any].
                    # We will return the plain text output under the key "content" as per Gemini's recommended structure for simple text.
                    output_content_dict = {"content": inner_text.strip()}
                    ConsoleFormatter.print_tool_result({"status": "success", "text_output_from_luau": inner_text.strip()})


            elif "error" in mcp_response: # Error from the MCP server itself (e.g. tool not found by MCP)

                error_data = mcp_response["error"]
                output_content_dict = {"status": "error", "details": error_data}
                ConsoleFormatter.print_tool_error(error_data) # Pass the whole error_data dict
            else: # Unexpected response from MCP server
                output_content_dict = {"status": "unknown_response", "raw": mcp_response}
                ConsoleFormatter.print_tool_error(output_content_dict)
        except MCPConnectionError as e: # Raised by mcp_client.send_request
            logger.error(f"MCP Connection Error during tool '{original_tool_name}' (mcp: '{mcp_tool_name}'): {e}")
            output_content_dict = {"status": "error", "details": f"MCP Connection Error: {e}"}
            ConsoleFormatter.print_tool_error(output_content_dict) # Show error in console
        except asyncio.TimeoutError: # From mcp_client.send_request (if it re-raises it)
            logger.error(f"Tool call '{original_tool_name}' (mcp: '{mcp_tool_name}') timed out.")
            output_content_dict = {"status": "error", "details": "Request to Roblox Studio timed out."}
            ConsoleFormatter.print_tool_error(output_content_dict)
        except Exception as e: # Other unexpected errors
            logger.error(f"Unhandled error executing tool '{original_tool_name}' (mcp: '{mcp_tool_name}'): {e}", exc_info=True)
            output_content_dict = {"status": "error", "details": f"An internal broker error occurred: {e}"}
            ConsoleFormatter.print_tool_error(output_content_dict)

        # II.2. Return a dictionary using the original tool name, include ID
        return {"id": tool_call_id, "name": original_tool_name, "response": output_content_dict}<|MERGE_RESOLUTION|>--- conflicted
+++ resolved
@@ -1593,7 +1593,7 @@
                 # is expected to be the exact Luau script name.
                 logger.warning(f"Tool name '{lookup_name}' not found in normalization map. Using as Luau script name. Ensure casing matches Luau script file.")
 
-<<<<<<< HEAD
+
             # Argument transformation for CreateInstance (handles create_part and create_instance variations)
             if luau_tool_name_to_execute == "CreateInstance" and \
                (normalized_llm_intended_name == "createpart" or normalized_llm_intended_name == "createinstance"):
@@ -1646,48 +1646,7 @@
 
             # For all other tools, or if not matching the CreateInstance transformation conditions,
             # current_tool_args remains as it was (either a copy of original_tool_args or transformed by other specific logic like set_gravity)
-=======
-            # Argument transformation for create_part -> CreateInstance
-            if normalized_llm_intended_name == "createpart" and luau_tool_name_to_execute == "CreateInstance":
-                logger.info(f"Transforming 'create_part' arguments for 'CreateInstance'. Original args: {original_tool_args}")
-                properties_dict = {}
-
-                # Known argument mappings from create_part to CreateInstance properties
-                arg_map = {
-                    "part_name": "Name",
-                    "parent_path": "Parent",
-                    "size": "Size",
-                    "position": "Position",
-                    "color": "Color", # Assuming Color3 dict e.g. {'r':1,'g':0,'b':0}
-                    "material": "Material", # Assuming Enum string e.g. "Enum.Material.Plastic"
-                    "anchored": "Anchored",
-                    "transparency": "Transparency"
-                    # Add other direct mappings if necessary
-                }
-
-                # Use a copy of original_tool_args for this transformation block
-                # current_tool_args was already made as a copy of original_tool_args earlier.
-                # We will modify current_tool_args based on original_tool_args content.
-
-                # If 'properties' is already a dict in original_tool_args, use it as a base for properties_dict
-                if 'properties' in original_tool_args and isinstance(original_tool_args['properties'], dict):
-                    properties_dict.update(original_tool_args.pop('properties')) # Use pop to avoid re-processing
-
-                # Map specific arguments from original_tool_args into properties_dict
-                for arg_key, prop_key in arg_map.items():
-                    if arg_key in original_tool_args:
-                        properties_dict[prop_key] = original_tool_args.pop(arg_key)
-
-                # Any remaining args in original_tool_args (after popping known ones and 'properties')
-                # are merged into properties_dict. This allows passthrough of arbitrary properties.
-                properties_dict.update(original_tool_args)
-
-                current_tool_args = {"class_name": "Part", "properties": properties_dict}
-                logger.info(f"Transformed args for CreateInstance from create_part: {current_tool_args}")
-
-            # For all other tools (or if not create_part), current_tool_args remains as it was
-            # (either a copy of original_tool_args or transformed by other logic like set_gravity)
->>>>>>> 34ca13a2
+
 
             tool_arguments_luau_str = python_to_luau_table_string(current_tool_args)
 
