--- conflicted
+++ resolved
@@ -1593,10 +1593,6 @@
                 # is expected to be the exact Luau script name.
                 logger.warning(f"Tool name '{lookup_name}' not found in normalization map. Using as Luau script name. Ensure casing matches Luau script file.")
 
-<<<<<<< HEAD
-=======
-
->>>>>>> c9d89b2b
             # Argument transformation for CreateInstance (handles create_part and create_instance variations)
             if luau_tool_name_to_execute == "CreateInstance" and \
                (normalized_llm_intended_name == "createpart" or normalized_llm_intended_name == "createinstance"):
@@ -1621,7 +1617,7 @@
 
                 # Populate properties_dict using specific mappings
                 arg_to_prop_map = {
-<<<<<<< HEAD
+
                     "part_name": "Name",         # from create_part
                     "name": "Name",              # from create_instance
                     "instance_name": "Name",     # new mapping
@@ -1631,16 +1627,7 @@
                     "position": "Position",
                     "color": "Color",            # Assuming Color3 dict e.g. {'r':1,'g':0,'b':0}
                     "material": "Material",      # Assuming Enum string e.g. "Enum.Material.Plastic"
-=======
-                    "part_name": "Name",   # from create_part
-                    "name": "Name",        # common for create_instance or direct property
-                    "parent_path": "Parent",
-                    "parent": "Parent",    # common for create_instance or direct property
-                    "size": "Size",
-                    "position": "Position",
-                    "color": "Color",      # Assuming Color3 dict e.g. {'r':1,'g':0,'b':0}
-                    "material": "Material",# Assuming Enum string e.g. "Enum.Material.Plastic"
->>>>>>> c9d89b2b
+
                     "anchored": "Anchored",
                     "transparency": "Transparency"
                     # Add any other common direct mappings if necessary
@@ -1656,7 +1643,7 @@
                 # Merge any remaining items in transformed_args directly into properties_dict
                 properties_dict.update(transformed_args)
 
-<<<<<<< HEAD
+
                 # Helper function to normalize dictionary keys (e.g., for Vector3/Color3)
                 def normalize_dict_keys(obj):
                     if isinstance(obj, dict):
@@ -1685,18 +1672,12 @@
 
                 current_tool_args = {"class_name": class_name_val, "properties": properties_dict}
                 logger.info(f"Arguments for CreateInstance after transformation and V3/C3 normalization: class_name='{class_name_val}', properties={properties_dict}")
-=======
-                current_tool_args = {"class_name": class_name_val, "properties": properties_dict}
-                logger.info(f"Arguments for CreateInstance after transformation: class_name='{class_name_val}', properties={properties_dict}")
->>>>>>> c9d89b2b
+
 
             # For all other tools, or if not matching the CreateInstance transformation conditions,
             # current_tool_args remains as it was (either a copy of original_tool_args or transformed by other specific logic like set_gravity)
 
-<<<<<<< HEAD
-=======
-
->>>>>>> c9d89b2b
+
             tool_arguments_luau_str = python_to_luau_table_string(current_tool_args)
 
             mcp_tool_args_final = {
