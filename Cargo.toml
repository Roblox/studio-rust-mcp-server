--- conflicted
+++ resolved
@@ -1,6 +1,6 @@
 [package]
 name = "rbx-studio-mcp"
-version = "0.1.0"
+version = "0.1.5"
 edition = "2021"
 publish = false
 license = "MIT"
@@ -10,13 +10,9 @@
 gemini_python_broker = []
 
 [dependencies]
-<<<<<<< HEAD
-rmcp = { git = "https://github.com/modelcontextprotocol/rust-sdk", rev = "abf7c7af", features = ["client", "schemars", "tool_calling", "server_handler_macro_server", "tool_handler_macro_client", "tool_handler_macro_server"], package = "rmcp" }
-=======
 
 rmcp = { git = "https://github.com/modelcontextprotocol/rust-sdk", rev = "abf7c7af", features = ["client", "schemars", "tool_calling", "server_handler_macro_server", "tool_handler_macro_client", "tool_handler_macro_server"], package = "rmcp" }
 
->>>>>>> 3fa13ec8
 tokio = { version = "1", features = ["full"] }
 serde = { version = "1.0", features = ["derive"] }
 serde_json = "1.0"
