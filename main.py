import asyncio
import os
import logging
import sys
import argparse # Added for command-line arguments
from pathlib import Path
import json # Ensure json is imported for Ollama tool call argument parsing
import uuid
# Remove List typing if no longer needed for ToolOutput specifically
# from typing import List # For ToolOutput typing

# Third-party imports
from dotenv import load_dotenv
from google import genai # I.1
from google.genai import types # I.2, III.1. types.Part will be used. ToolOutput removed.
from google.genai.errors import ServerError
from prompt_toolkit import PromptSession
from prompt_toolkit.history import FileHistory
from prompt_toolkit.formatted_text import HTML
from rich.panel import Panel
# console object is now imported from console_ui
# Status is imported where it's used, or can be imported here if preferred globally

# Retry Parameters for Gemini API
MAX_API_RETRIES = 1
INITIAL_RETRY_DELAY_SECONDS = 1
RETRY_BACKOFF_FACTOR = 2

# Tool Looping Mitigation
MAX_CONSECUTIVE_TOOL_CALLS = 3

# Local module imports
from config_manager import config, DEFAULT_CONFIG, ROOT_DIR
from console_ui import ConsoleFormatter, console
from mcp_client import MCPClient, MCPConnectionError
# III.1. Import ROBLOX_MCP_TOOLS_NEW_SDK_INSTANCE
from gemini_tools import ROBLOX_MCP_TOOLS_NEW_SDK_INSTANCE, ToolDispatcher, FunctionCall, get_ollama_tools_json_schema # Added FunctionCall and get_ollama_tools_json_schema

# --- Script Configuration & Constants using loaded config ---
load_dotenv()

logging.basicConfig(level=logging.INFO, format='%(asctime)s - %(levelname)s - %(message)s')
logger = logging.getLogger(__name__) # Logger for this main application file

# --- Argument Parsing ---
parser = argparse.ArgumentParser(description="Roblox Studio AI Broker")
parser.add_argument(
    "--llm_provider",
    type=str,
    choices=["gemini", "ollama"],
    default=config.get("LLM_PROVIDER", DEFAULT_CONFIG["LLM_PROVIDER"]),
    help="The LLM provider to use (gemini or ollama)."
)
parser.add_argument(
    "--ollama_model",
    type=str,
    default=config.get("OLLAMA_DEFAULT_MODEL", DEFAULT_CONFIG["OLLAMA_DEFAULT_MODEL"]),
    help="The Ollama model to use (if --llm_provider is ollama)."
)
parser.add_argument("--test_command", type=str, help="Execute a single test command and exit.")
parser.add_argument('--test_file', type=str, help='Path to a file containing a list of test commands, one per line.')
args = parser.parse_args()

# --- LLM Configuration ---
LLM_PROVIDER = args.llm_provider
OLLAMA_API_URL = config.get("OLLAMA_API_URL", DEFAULT_CONFIG["OLLAMA_API_URL"])
OLLAMA_MODEL_NAME = args.ollama_model # This now comes from args, falling back to config via argparse default

if LLM_PROVIDER == "gemini":
    ENV_GEMINI_API_KEY = os.environ.get("GEMINI_API_KEY")
    CONFIG_GEMINI_API_KEY = config.get("GEMINI_API_KEY")

    if ENV_GEMINI_API_KEY:
        GEMINI_API_KEY = ENV_GEMINI_API_KEY
        logger.info("Using GEMINI_API_KEY from environment variable.")
    elif CONFIG_GEMINI_API_KEY and CONFIG_GEMINI_API_KEY != "None" and CONFIG_GEMINI_API_KEY is not None:
        GEMINI_API_KEY = CONFIG_GEMINI_API_KEY
        logger.info("Using GEMINI_API_KEY from config.json.")
    else:
        console.print(Panel("[bold yellow]Warning:[/bold yellow] GEMINI_API_KEY not found for Gemini provider. Using a dummy key 'DUMMY_KEY'. Gemini calls will likely fail.", title="[yellow]Config Warning[/yellow]"))
        GEMINI_API_KEY = "DUMMY_KEY" # Provide a dummy key

    GEMINI_MODEL_NAME = os.environ.get("GEMINI_MODEL_NAME") or \
                        config.get("GEMINI_MODEL_NAME") or \
                        DEFAULT_CONFIG["GEMINI_MODEL_NAME"]
    logger.info(f"Using Gemini Model: {GEMINI_MODEL_NAME}")
elif LLM_PROVIDER == "ollama":
    logger.info(f"Using Ollama provider with API URL: {OLLAMA_API_URL} and Model: {OLLAMA_MODEL_NAME}")
    # Ollama client will be initialized in main_loop
else:
    logger.error(f"Invalid LLM_PROVIDER: {LLM_PROVIDER}. Exiting.")
    sys.exit(1)


RBX_MCP_SERVER_PATH_STR = config.get("RBX_MCP_SERVER_PATH", DEFAULT_CONFIG["RBX_MCP_SERVER_PATH"])
_rbx_mcp_path = Path(RBX_MCP_SERVER_PATH_STR)
if not _rbx_mcp_path.is_absolute():
    RBX_MCP_SERVER_PATH = (ROOT_DIR / _rbx_mcp_path).resolve()
else:
    RBX_MCP_SERVER_PATH = _rbx_mcp_path
logger.info(f"RBX_MCP_SERVER_PATH set to: {RBX_MCP_SERVER_PATH}")

MCP_MAX_INITIAL_START_ATTEMPTS = config.get("MCP_MAX_INITIAL_START_ATTEMPTS", DEFAULT_CONFIG["MCP_MAX_INITIAL_START_ATTEMPTS"])
MCP_RECONNECT_ATTEMPTS = config.get("MCP_RECONNECT_ATTEMPTS", DEFAULT_CONFIG["MCP_RECONNECT_ATTEMPTS"])

history_file_path_str = config.get("HISTORY_FILE_PATH", DEFAULT_CONFIG["HISTORY_FILE_PATH"])
history_file = Path(history_file_path_str)
try:
    if not history_file.parent.exists():
        history_file.parent.mkdir(parents=True, exist_ok=True)
except Exception as e:
    console.print(Panel(f"[yellow]Warning: Could not create directory for history file '{history_file}': {e}[/yellow]", title="[yellow]File History Warning[/yellow]"))

session = PromptSession(history=FileHistory(str(history_file)))


async def _process_command(
    user_input_str: str,
    llm_provider: str,
    chat_session, # Can be Gemini chat session or Ollama client
    tool_dispatcher,
    console,
    logger,
    ollama_model_name: str = None, # Only for Ollama
    ollama_history: list = None, # Only for Ollama, stores message history
    gemini_model_resource_name: str = None, # Only for Gemini
    is_test_file_command: bool = False
) -> bool:
    """
    Processes a single command through the selected LLM provider, including tool calls and retries.
    Returns True if the command processing completed (even with handled errors),
    False if a critical/unrecoverable error occurred (e.g., max API retries).
    """
    if not user_input_str.strip():
        return True # Considered processed, no actual error

    intervention_occurred_this_turn = False # Flag for Ollama intervention
    consecutive_tool_calls_count = 0 # Initialize/reset for each user command
    command_processed_successfully = True
    try:
        current_retry_attempt = 0
        current_delay = INITIAL_RETRY_DELAY_SECONDS
        response = None
        while current_retry_attempt < MAX_API_RETRIES:
            try:
                if current_retry_attempt > 0:
                    # Common delay logic for retries, message customized by provider
                    delay_message_provider = "Gemini" if llm_provider == "gemini" else "Ollama"
                    with console.status(f"[bold yellow]{delay_message_provider} API error. Retrying in {current_delay:.1f}s (Attempt {current_retry_attempt + 1}/{MAX_API_RETRIES})...[/bold yellow]", spinner="dots") as status_spinner_retry:
                        await asyncio.sleep(current_delay)

                # API call logic properly indented under the try block
                if llm_provider == "gemini":
                    with console.status(f"[bold green]Gemini is thinking... (Attempt {current_retry_attempt + 1})[/bold green]", spinner="dots") as status_spinner_gemini:
                        response = await chat_session.send_message( # chat_session is the Gemini chat
                            message=user_input_str,
                            config=types.GenerateContentConfig(tools=[ROBLOX_MCP_TOOLS_NEW_SDK_INSTANCE])
                        )
                    break # Success
                elif llm_provider == "ollama":
                    with console.status(f"[bold green]Ollama is thinking... (Attempt {current_retry_attempt + 1})[/bold green]", spinner="dots") as status_spinner_ollama:
                        # Add user message to history
                        ollama_history.append({'role': 'user', 'content': user_input_str})

                        # Get tools in Ollama format
                        ollama_formatted_tools = get_ollama_tools_json_schema()

                        response = await asyncio.to_thread(
                            chat_session.chat, # chat_session is the Ollama client
                            model=ollama_model_name,
                            messages=ollama_history,
                            tools=ollama_formatted_tools if ollama_formatted_tools else None # Pass tools to Ollama
                        )
                    # Add assistant response to history (even if it's a tool call)
                    if response and response.get('message'):
                        ollama_history.append(response['message'])
                    break # Success for Ollama

            except ServerError as e: # Gemini specific
                # This exception block is now correctly aligned with the try block
                if llm_provider == "gemini": # Check provider again here for provider-specific error handling
                    logger.warning(f"Gemini API ServerError (Attempt {current_retry_attempt + 1}/{MAX_API_RETRIES}): {e}")
                    current_retry_attempt += 1
                    if current_retry_attempt >= MAX_API_RETRIES:
                        logger.error(f"Max retries reached for Gemini API call. Last error: {e}")
                        ConsoleFormatter.print_provider_error("Gemini", f"I encountered a persistent server error after {MAX_API_RETRIES} attempts: {e.message or str(e)}")
                        command_processed_successfully = False
                        break
                    current_delay *= RETRY_BACKOFF_FACTOR
                else: # Should not happen for Ollama here
                    logger.error(f"Unexpected ServerError with {llm_provider}: {e}", exc_info=True)
                    ConsoleFormatter.print_provider_error(llm_provider, f"An unexpected server error occurred: {str(e)}")
                    command_processed_successfully = False
                    break
            except asyncio.TimeoutError as e:
                logger.warning(f"{llm_provider.capitalize()} API TimeoutError (Attempt {current_retry_attempt + 1}/{MAX_API_RETRIES}): {e}")
                current_retry_attempt += 1
                if current_retry_attempt >= MAX_API_RETRIES:
                    logger.error(f"Max retries reached for {llm_provider.capitalize()} API call due to timeout. Last error: {e}")
                    ConsoleFormatter.print_provider_error(llm_provider, f"The request timed out after {MAX_API_RETRIES} attempts.")
                    command_processed_successfully = False
                    break
                current_delay *= RETRY_BACKOFF_FACTOR
            except Exception as e: # General errors (e.g., ollama connection error)
                logger.error(f"Unexpected error during {llm_provider.capitalize()} API call (Attempt {current_retry_attempt + 1}): {e}", exc_info=True)
                error_message = str(e)
                if llm_provider == "ollama" and "Connection refused" in error_message:
                     ConsoleFormatter.print_provider_error(llm_provider, f"Could not connect to Ollama at {OLLAMA_API_URL}. Ensure Ollama is running.")
                else:
                    ConsoleFormatter.print_provider_error(llm_provider, f"I encountered an unexpected error: {error_message}")
                command_processed_successfully = False
                break # Break from retry loop

        if response is None: # Failed to get initial response
            if is_test_file_command:
                 console.print(f"[bold red]Skipping processing for command '{user_input_str}' due to API failure with {llm_provider}.[/bold red]")
            return False # Indicate critical failure

        # Inner loop for handling a sequence of function calls
        while True: # Loop for iterative tool calls
            pending_function_calls = []
            if llm_provider == "gemini":
                if response.candidates and response.candidates[0].content and response.candidates[0].content.parts:
                    for part in response.candidates[0].content.parts:
                        if hasattr(part, 'function_call') and part.function_call and part.function_call.name:
                            pending_function_calls.append(part.function_call)
            elif llm_provider == "ollama":
                if response and response.get('message'):
                    assistant_message = response['message']
                    # ollama_history.append(assistant_message) was already done when response was received.

                    # pending_function_calls is cleared at the start of this inner while True loop.
                    # No need to clear it again here unless this logic moves outside that loop structure.

                    if assistant_message.get('tool_calls'):
                        logger.info(f"Ollama response contains tool_calls: {assistant_message['tool_calls']}")
                        for ollama_tc in assistant_message['tool_calls']:
                            if ollama_tc.get('function') and ollama_tc['function'].get('name'):
                                fc_id = ollama_tc.get('id') # Extract the ID if available
                                fc_name = ollama_tc['function']['name']
                                if not fc_id:
                                    logger.warning(f"Ollama tool_call for '{fc_name}' is missing an ID. Generating one.")
                                    fc_id = uuid.uuid4().hex
                                fc_args_str = ollama_tc['function'].get('arguments', '{}') # Arguments are often a string
                                fc_args = {}
                                try:
                                    fc_args = json.loads(fc_args_str)
                                except json.JSONDecodeError:
                                    logger.error(f"Ollama tool call arguments from 'tool_calls' for ID {fc_id} are not valid JSON: {fc_args_str}")
                                    # Consider how to signal this error back to the LLM if necessary
                                    continue # Skip this malformed tool call
                                pending_function_calls.append(FunctionCall(id=fc_id, name=fc_name, args=fc_args)) # Store ID
                                logger.info(f"Appended tool call from 'tool_calls': ID {fc_id}, Name {fc_name} with args {fc_args}")
                            else:
                                logger.warning(f"Ollama tool_call item in unexpected format (missing function/name): {ollama_tc}")
                    elif assistant_message.get('content'):
                        raw_content_str = assistant_message['content']
                        if raw_content_str and isinstance(raw_content_str, str):
                            json_to_parse = raw_content_str.strip()
                            logger.info(f"Ollama response has content, attempting to parse as potential tool call. Initial content (stripped, snippet): {json_to_parse[:200]}...")

                            is_markdown_json = False
                            # Detect and strip Markdown JSON block markers
                            if json_to_parse.startswith("```") and json_to_parse.endswith("```"):
                                is_markdown_json = True
                                logger.info("Markdown ``` detected at start and end.")
                                # Strip the ``` from both ends
                                json_to_parse = json_to_parse[3:-3].strip()

                                # If it started with ```json, remove 'json' and potential newline
                                if raw_content_str.strip().startswith("```json"): # Check original stripped string for 'json'
                                    logger.info("Potential 'json' prefix after ``` found.")
                                    if json_to_parse.lower().startswith("json"): # json_to_parse now has ``` stripped
                                        json_to_parse = json_to_parse[4:].lstrip() # Remove 'json' and leading whitespace (like newline)
                                        logger.info(f"Removed 'json' prefix. String for parsing (snippet): {json_to_parse[:200]}...")
                                    else: # Case where it was ```json but content after ``` was not json
                                        logger.info(f"Prefix was ```json but 'json' not at start of inner content: {json_to_parse[:10]}")
                                else: # Was just ``` ... ```
                                     logger.info(f"Standard ``` block. String for parsing (snippet): {json_to_parse[:200]}...")

                            if not json_to_parse:
                                logger.info("Content became empty after stripping potential Markdown markers. Treating as text.")
                            else:
                                try:
                                    potential_tool_call = json.loads(json_to_parse)
                                    if isinstance(potential_tool_call, dict) and \
                                       ('name' in potential_tool_call or 'function_name' in potential_tool_call) and \
                                       'arguments' in potential_tool_call:

                                        fc_name = potential_tool_call.get('name') or potential_tool_call.get('function_name')
                                        fc_args = potential_tool_call['arguments']

                                        if not fc_name:
                                            logger.warning(f"Tool call from content JSON is missing a valid 'name' or 'function_name'. Full potential tool call dictionary: {potential_tool_call}. Skipping.")
                                            continue
                                        else:
                                            logger.info(f"Identified potential tool call from content: '{fc_name}'")

                                            # MODIFIED SECTION START
                                            if fc_args is None:
                                                fc_args = {}
                                            elif isinstance(fc_args, str):
                                                try:
                                                    fc_args = json.loads(fc_args)
                                                except json.JSONDecodeError as e_inner:
                                                    logger.error(f"Failed to parse string 'arguments' from content-based tool call for '{fc_name}': {fc_args}. Error: {e_inner}")
                                                    continue

                                            if not isinstance(fc_args, dict):
                                                logger.warning(f"Ollama tool call from content for '{fc_name}' has 'arguments' not as dict or parsable string (and not None): {type(fc_args)}. Skipping.")
                                                continue
                                            tool_call_id = uuid.uuid4().hex
                                            pending_function_calls.append(FunctionCall(id=tool_call_id, name=fc_name, args=fc_args))
                                            logger.info(f"Appended tool call from 'content' JSON with generated ID {tool_call_id}: {fc_name} with args {fc_args}")
                                    else:
                                        logger.info("Ollama content JSON (after potential Markdown stripping) does not match expected tool call structure (name/function_name + arguments keys). Treating as text.")
                                except json.JSONDecodeError:
                                    if is_markdown_json:
                                        logger.error(f"Failed to parse JSON extracted from Markdown: '{json_to_parse}'")
                                    else:
                                        logger.info(f"Ollama content is not JSON, treating as text response. Content snippet: {json_to_parse[:100]}")
                                    pass
                                except Exception as e:
                                    logger.error(f"Unexpected error parsing Ollama content as tool call: {e}", exc_info=True)
                                    pass
                        else:
                            logger.info("Ollama message content is empty or not a string. No fallback tool call parsing.")


                    if pending_function_calls:
                        logger.info(f"Proceeding with {len(pending_function_calls)} pending function calls for Ollama.")
                    else:
                        logger.info("No tool calls detected from Ollama response. Will print content if any.")

            # Check for text response from LLM to reset consecutive tool call counter
            if not pending_function_calls:
                # This means the LLM's last response was text, or it's the first pass after user input.
                # If it was text, it broke any consecutive tool call chain.
                consecutive_tool_calls_count = 0
                break # No more function calls from the model, exit inner tool processing loop
            else:
                # LLM returned tool calls
                consecutive_tool_calls_count += 1
                logger.info(f"Consecutive tool call count: {consecutive_tool_calls_count}")

                if consecutive_tool_calls_count > MAX_CONSECUTIVE_TOOL_CALLS:
                    logger.warning(f"Ollama exceeded max consecutive tool calls ({MAX_CONSECUTIVE_TOOL_CALLS}). Intervening.")
                    if llm_provider == "ollama":
                        intervention_occurred_this_turn = True # Set the flag
                        intervention_message_content = "You have called tools multiple times consecutively. Please stop and summarize your progress or ask the user for clarification instead of calling more tools."
                        # Ensure ollama_history is the correct list to append to
                        if isinstance(ollama_history, list):
                             ollama_history.append({'role': 'user', 'content': intervention_message_content})
                             logger.info(f"Sent intervention message to Ollama: {intervention_message_content}")
                             console.print(Panel("[bold yellow]Max consecutive tool calls reached. An intervention message has been sent to the assistant to encourage a direct response or clarification.[/bold yellow]", title="[orange_red1]Loop Intervention[/orange_red1]", expand=False))

                        else: # Should not happen if ollama_history is correctly passed for ollama provider
                            logger.error("Cannot send intervention message: ollama_history is not a list.")
                    # For Gemini, a similar intervention might be possible by sending a user message,
                    # but the current subtask focuses on Ollama.
                    break # Break from tool processing loop for this turn

            tool_tasks = []
            for fc_to_execute in pending_function_calls:
                # ToolDispatcher expects FunctionCall objects (or dicts that look like them)
                tool_tasks.append(tool_dispatcher.execute_tool_call(fc_to_execute))

            tool_call_results = await asyncio.gather(*tool_tasks) # Results are dicts: {'name': ..., 'response': ...}

            if llm_provider == "gemini":
                tool_response_parts = []
                for result_dict in tool_call_results:
                    tool_response_parts.append(
                        types.Part(function_response=types.FunctionResponse(
                            name=result_dict['name'],
                            response=result_dict['response']
                        ))
                    )
                if not tool_response_parts:
                    logger.warning("No tool response parts to send for Gemini, though function calls were expected.")
                    break # Should not happen if pending_function_calls was not empty

                # Send tool results back to Gemini
                current_retry_attempt_tool = 0
                current_delay_tool = INITIAL_RETRY_DELAY_SECONDS
                response_tool_call = None
                while current_retry_attempt_tool < MAX_API_RETRIES:
                    try:
                        if current_retry_attempt_tool > 0:
                            with console.status(f"[bold yellow]Gemini API error (tool response). Retrying in {current_delay_tool:.1f}s...[/bold yellow]", spinner="dots"):
                                await asyncio.sleep(current_delay_tool)
                        with console.status(f"[bold green]Gemini is processing tool results...[/bold green]", spinner="dots"):
                            response_tool_call = await chat_session.send_message(
                                message=tool_response_parts,
                                config=types.GenerateContentConfig(tools=[ROBLOX_MCP_TOOLS_NEW_SDK_INSTANCE])
                            )
                        break # Success
                    except ServerError as e:
                        logger.warning(f"Gemini API ServerError (tool response) (Attempt {current_retry_attempt_tool + 1}/{MAX_API_RETRIES}): {e}")
                        # ... (rest of Gemini retry logic for tool response)
                        current_retry_attempt_tool += 1
                        if current_retry_attempt_tool >= MAX_API_RETRIES:
                            ConsoleFormatter.print_provider_error("Gemini", f"Max retries sending tool results: {e.message or str(e)}")
                            command_processed_successfully = False; break
                        current_delay_tool *= RETRY_BACKOFF_FACTOR
                    except asyncio.TimeoutError as e:
                        logger.warning(f"Gemini API TimeoutError (tool response) (Attempt {current_retry_attempt_tool + 1}/{MAX_API_RETRIES}): {e}")
                        current_retry_attempt_tool += 1
                        if current_retry_attempt_tool >= MAX_API_RETRIES:
                            ConsoleFormatter.print_provider_error("Gemini", f"Timeout sending tool results after {MAX_API_RETRIES} attempts.")
                            command_processed_successfully = False; break
                        current_delay_tool *= RETRY_BACKOFF_FACTOR
                    except Exception as e:
                        logger.error(f"Unexpected error Gemini API (tool response) (Attempt {current_retry_attempt_tool + 1}): {e}", exc_info=True)
                        ConsoleFormatter.print_provider_error("Gemini", f"Unexpected error sending tool results: {str(e)}")
                        command_processed_successfully = False; break
                response = response_tool_call # Update main response with Gemini's reply after tool call

            elif llm_provider == "ollama":
                # Send tool results back to Ollama
                # Ollama expects tool results in a specific format in the messages list
                for result_dict in tool_call_results:
                    # The 'response' from tool_dispatcher is already a dict.
                    # 'content' should be a string, so we json.dumps the result_dict['response']
                    # 'tool_call_id' is now correctly passed from execute_tool_call's return value
                    tool_call_id_for_ollama = result_dict.get('id')
                    if not tool_call_id_for_ollama:
                        logger.warning(f"Tool result for '{result_dict.get('name')}' is missing an ID. Ollama might not be able to map this result correctly.")
                        # Depending on strictness, one might skip appending this result or send without ID.
                        # For now, we'll send it, Ollama might still handle it based on order or if only one tool was called.

                    response_data = result_dict.get('response', {})
                    content_for_ollama = ""
                    if isinstance(response_data, dict) and list(response_data.keys()) == ['content'] and isinstance(response_data['content'], str):
                        content_for_ollama = response_data['content']
                        logger.info(f"Extracted simple text content for Ollama tool result (ID: {tool_call_id_for_ollama}): '{content_for_ollama}'")
                    else:
                        content_for_ollama = json.dumps(response_data)
                        logger.info(f"Using JSON dump for Ollama tool result (ID: {tool_call_id_for_ollama}): {content_for_ollama}")

                    ollama_history.append({
                        'role': 'tool',
                        'content': content_for_ollama,
                        'tool_call_id': tool_call_id_for_ollama
                    })
                    logger.info(f"Appended tool result to Ollama history: ID {tool_call_id_for_ollama}, Name {result_dict.get('name')}")

                current_retry_attempt_tool = 0
                current_delay_tool = INITIAL_RETRY_DELAY_SECONDS
                response_tool_call = None
                while current_retry_attempt_tool < MAX_API_RETRIES: # Retry loop for Ollama after tool call
                    try:
                        if current_retry_attempt_tool > 0:
                            with console.status(f"[bold yellow]Ollama API error (tool response). Retrying in {current_delay_tool:.1f}s...[/bold yellow]", spinner="dots"):
                                await asyncio.sleep(current_delay_tool)
                        with console.status(f"[bold green]Ollama is processing tool results...[/bold green]", spinner="dots"):
                            response_tool_call = await asyncio.to_thread(
                                chat_session.chat, # Ollama client
                                model=ollama_model_name,
                            messages=ollama_history,
                            tools=get_ollama_tools_json_schema() if get_ollama_tools_json_schema() else None # Resend tools if needed by Ollama
                            )
                        if response_tool_call and response_tool_call.get('message'):
                             ollama_history.append(response_tool_call['message']) # Add Ollama's new response to history
                        break # Success
                    except asyncio.TimeoutError as e: # Specific Ollama timeout for tool response
                        logger.warning(f"Ollama API TimeoutError (tool response) (Attempt {current_retry_attempt_tool + 1}/{MAX_API_RETRIES}): {e}")
                        current_retry_attempt_tool += 1
                        if current_retry_attempt_tool >= MAX_API_RETRIES:
                             ConsoleFormatter.print_provider_error("Ollama", f"Timeout sending tool results after {MAX_API_RETRIES} attempts.")
                             command_processed_successfully = False; break
                        current_delay_tool *= RETRY_BACKOFF_FACTOR
                    except Exception as e: # Covers connection errors, etc.
                        logger.error(f"Ollama API error (tool response) (Attempt {current_retry_attempt_tool + 1}): {e}", exc_info=True)
                        ConsoleFormatter.print_provider_error("Ollama", f"API error sending tool results: {str(e)}")
                        current_retry_attempt_tool += 1
                        if current_retry_attempt_tool >= MAX_API_RETRIES:
                            command_processed_successfully = False; break
                        current_delay_tool *= RETRY_BACKOFF_FACTOR
                response = response_tool_call # Update main response with Ollama's reply

            if not command_processed_successfully or response is None:
                logger.warning(f"Failed to get valid response from {llm_provider} after tool processing. Breaking from tool loop.")
                return False # Indicate critical failure for the command

        # (This is after the 'while True:' loop for tool processing)
        # ...

        if llm_provider == "ollama" and intervention_occurred_this_turn:
            # Check Ollama's last response. 'response' here holds what Ollama sent
            # *after* receiving the tool results and potentially the intervention message.
            if response and response.get('message') and response['message'].get('tool_calls'):
                # Ollama tried to call a tool again even after intervention
                console.print(Panel(
                    "[bold orange_red1]Ollama attempted to call a tool again after intervention. "
                    "Halting processing for this command. Please review and issue a new command if needed.[/orange_red1]",
                    title="[orange_red1]Intervention Follow-up[/orange_red1]"
                ))
                logger.warning("Ollama attempted further tool calls post-intervention. Command processing halted.")
                command_processed_successfully = False # Consider this an unsuccessful command completion
                return command_processed_successfully
            # If it's not a tool call, the normal printing logic below will handle its text response.

        # Print final response from LLM
        if llm_provider == "gemini":
            if response and response.text:
                ConsoleFormatter.print_provider_response_header("Gemini")
                for char_chunk in response.text:
                    ConsoleFormatter.print_provider_response_chunk("Gemini", char_chunk)
                console.print()
            elif response and response.candidates and response.candidates[0].content and response.candidates[0].content.parts:
                text_content = "".join(part.text for part in response.candidates[0].content.parts if hasattr(part, 'text') and part.text)
                if text_content:
                    ConsoleFormatter.print_provider_response_header("Gemini")
                    for char_chunk in text_content:
                        ConsoleFormatter.print_provider_response_chunk("Gemini", char_chunk)
                    console.print()
                else:
                    ConsoleFormatter.print_provider_message("Gemini", "(No text content found in final response parts)")
            else:
                ConsoleFormatter.print_provider_message("Gemini", "(No text response or recognizable content from Gemini)")
        elif llm_provider == "ollama":
            # If intervention_occurred_this_turn and Ollama's last response was a tool_call,
            # the above block will have printed a message and returned.
            # So, this part will only execute if Ollama responded with text, or no intervention occurred.
            if response and response.get('message') and response['message'].get('content'):
                ConsoleFormatter.print_provider_response_header("Ollama")
                ConsoleFormatter.print_provider_response_chunk("Ollama", response['message']['content'])
                console.print()
            # It's possible that if an intervention occurred and Ollama DIDN'T respond with a tool call OR content,
            # we might want a fallback message. However, the current structure implies it would just print nothing.
            # Let's add a small check for the case where an intervention happened but Ollama's response was empty/unexpected.
            elif intervention_occurred_this_turn:
                 ConsoleFormatter.print_provider_message("Ollama", "(Intervention occurred, and Ollama did not provide a subsequent text response or tool call.)")
            else:
                ConsoleFormatter.print_provider_message("Ollama", "(No text content in final response from Ollama)")

    except MCPConnectionError as e:
        logger.warning(f"MCP Connection Error while processing command '{user_input_str}' with {llm_provider}: {e}")
        console.print(Panel(f"[yellow]Connection issue: {e}. Check MCP server and Roblox Studio.[/yellow]", title="[yellow]MCP Warning[/yellow]"))
        if is_test_file_command:
            command_processed_successfully = False
    except asyncio.TimeoutError: # General timeout for the whole command processing
        logger.error(f"A request to {llm_provider} or a tool timed out for command: {user_input_str}.")
        console.print(Panel(f"[bold red]A request to {llm_provider} or a tool timed out. Please try again.[/bold red]", title="[red]Timeout Error[/red]"))
        command_processed_successfully = False
    except Exception as e:
        logger.error(f"An error occurred during the chat loop for command '{user_input_str}' with {llm_provider}: {e}", exc_info=True)
        error_msg = getattr(e, 'message', str(e))
        ConsoleFormatter.print_provider_error(llm_provider, f"I encountered an internal error: {error_msg}")
        command_processed_successfully = False

    return command_processed_successfully


async def main_loop():
    """Main entry point for the Roblox Studio AI Broker."""

    llm_client = None # Will be Gemini client or Ollama client
    chat_session = None # Gemini's chat session or Ollama's message history list
    gemini_model_resource_name = None # Specific to Gemini

    if LLM_PROVIDER == "gemini":
        try:
            client = genai.Client(api_key=GEMINI_API_KEY) # transport='async' is default for genai.Client
            gemini_model_resource_name = f"models/{GEMINI_MODEL_NAME}"
            llm_client = client # For Gemini, llm_client is the genai.Client itself
            system_instruction_text = (
                "You are an expert AI assistant for Roblox Studio, named Gemini-Roblox-Broker. "
                "Your goal is to help users by using the provided tools to interact with their game development environment. "
                "First, think step-by-step about the user's request. "
                "Then, call the necessary tools with correctly formatted arguments. "
                "If a request is ambiguous, ask clarifying questions. "
                "After a tool is used, summarize the result for the user. "
                "You cannot see the screen or the project explorer, so rely on the tool outputs for information."
            )
            chat_session = llm_client.aio.chats.create( # Gemini chat session
                model=gemini_model_resource_name,
                history=[
                    types.Content(role="user", parts=[types.Part(text=system_instruction_text)]),
                    types.Content(role="model", parts=[types.Part(text="Understood. I will act as an expert AI assistant for Roblox Studio.")])
                ]
            )
            logger.info(f"Gemini client and chat session initialized for model {GEMINI_MODEL_NAME}.")
        except Exception as e:
            logger.critical(f"Failed to initialize Gemini client: {e}", exc_info=True)
            console.print(Panel(f"[bold red]Critical Error:[/bold red] Failed to initialize Gemini: {e}", title="[red]LLM Init Error[/red]"))
            return
    elif LLM_PROVIDER == "ollama":
        try:
            import ollama # Dynamic import
            # Note: ollama.AsyncClient could be used if available and preferred for async operations
            llm_client = ollama.Client(host=OLLAMA_API_URL)
            # Test connection to Ollama by listing local models or a similar lightweight call
            try:
                await asyncio.to_thread(llm_client.list) # Test call
                logger.info(f"Successfully connected to Ollama at {OLLAMA_API_URL}")
            except Exception as e: # Catch connection errors specifically if possible
                logger.error(f"Failed to connect to Ollama at {OLLAMA_API_URL}: {e}")
                console.print(Panel(f"[bold red]Warning:[/bold red] Could not connect to Ollama server at '{OLLAMA_API_URL}'. "
                                    f"Please ensure Ollama is running and accessible. Error: {e}", title="[yellow]Ollama Connection Error[/yellow]"))
                # Decide if you want to exit or proceed with a non-functional Ollama client
                # For now, let's proceed, _process_command will handle failures.

            # Ollama uses a list of messages for history.
            # The system prompt for Ollama might need different formatting or content.
            # For now, using a similar system prompt.
            ollama_system_prompt = (
                "You are an expert AI assistant for Roblox Studio. Your primary goal is to help users by using the provided tools to interact with their game development environment. "
                "Follow these instructions meticulously:\n\n"
<<<<<<< HEAD
                "CRITICAL: Adhere STRICTLY to the provided tool list and schemas. DO NOT invent tool names or argument names. Any deviation will result in failure.\n\n"
                "1.  **Analyze and Plan:** Think step-by-step about the user's request before acting.\n\n"
                "2.  **Tool Usage - CRITICAL Adherence:** You MUST ONLY use tools explicitly provided in the tool list. Refer to this list for available tools and their exact defined arguments. "
                "Tool names and argument names are case-sensitive and must match the schema EXACTLY. "
                "Do NOT invent tool names (e.g., `setProperty`, `log_error`, `create_new_property` are INVALID if not listed). "
                "Example of WRONG behavior: If `CreateInstance` tool exists, DO NOT try to use `create_part` or `add_new_object`. Use `CreateInstance`."
                "Use the exact argument names specified in the schema for each tool (e.g., if the schema says `class_name`, do not use `className` or `instance_type` unless specified as an alternative in the description). "
                "Example of WRONG argument: If a tool expects `instance_path`, DO NOT use `path` or `target_object` unless the schema explicitly lists it as an alternative. "
=======
                "1.  **Analyze and Plan:** Think step-by-step about the user's request before acting.\n\n"
                "2.  **Tool Usage - CRITICAL Adherence:** You MUST ONLY use tools explicitly provided in the tool list. Refer to this list for available tools and their exact defined arguments. "
                "Do NOT invent tool names (e.g., `setProperty`, `log_error`, `create_new_property` are INVALID if not listed). "
                "Use the exact argument names specified in the schema for each tool (e.g., if the schema says `class_name`, do not use `className` or `instance_type` unless specified as an alternative in the description). "
>>>>>>> f36fbd44
                "Provide arguments in the correct format as per the schema description (e.g. Vector3 as `{'x':0,'y':0,'z':0}`, Enums as `Enum.Value.Name`).\n\n"
                "3.  **Error Handling Protocol:** If a tool call results in an error, you MUST analyze the error message provided in the tool's response. "
                "DO NOT immediately retry the exact same tool call with the exact same arguments. "
                "First, summarize the nature of the error to the user in your text response. "
                "If, and only if, you can confidently correct the arguments based on the error message and the tool's schema (e.g., fixing a path, a data type, or an invalid value format), you may try the corrected tool call ONCE. "
                "If you are unsure how to fix it, or if the error persists after one correction attempt, DO NOT try again. Instead, explain the persistent error and ask the user for clarification or guidance. "
<<<<<<< HEAD
                "Absolutely DO NOT attempt to call a 'log_error', 'error_handler', or any other tool name that is not explicitly in the provided list of available tools to handle errors.\n"
                "    Example Error Scenario:\n"
                "    User asks: 'Create a green part named MyPart.'\n"
                "    You call: `CreateInstance(class_name='Part', properties={'Name':'MyPart', 'Color':'Green'})`\n"
                "    Tool Error: 'Invalid Color property. Expected Color3 dictionary like {r:0, g:1, b:0}, got string.'\n"
                "    CORRECT next action: 'I tried to create the part, but the color 'Green' was not in the correct format. Should I use a Color3 dictionary like `{'r':0, 'g':0.5, 'b':0}` for green?' OR summarize and ask for a valid Color3.\n"
                "    INCORRECT next action: Calling `CreateInstance` again with `Color:'Green'` OR calling an invented tool like `SetColor(target='MyPart', color='Green')`.\n\n"
=======
                "Absolutely DO NOT attempt to call a 'log_error', 'error_handler', or any other tool name that is not explicitly in the provided list of available tools to handle errors.\n\n"
>>>>>>> f36fbd44
                "4.  **Clarification:** If a user's request is ambiguous, or if you are unsure how to proceed after an error, ask the user clarifying questions.\n\n"
                "5.  **Summarize Results:** After a tool is used successfully, summarize the outcome for the user in a clear, concise way.\n\n"
                "6.  **Loop Prevention & Progress:** Avoid getting stuck in loops of repeated tool calls, especially if they are failing or not making clear progress. "
                "If you've made an attempt (e.g., a tool call that resulted in an error you couldn't confidently fix, as per point #3), and you are still unsure how to proceed, STOP. "
                "Explain what you tried, what happened, and ask the user for guidance. Do not just try another variant of the failed call without new information or a very high degree of confidence in the correction.\n\n"
                "7.  **Environmental Awareness:** You cannot see the screen, the game world, or the project explorer in Roblox Studio. "
                "Rely SOLELY on the information provided in tool outputs to understand the current state of the environment. Do not make assumptions about instance existence or properties without verifying through tools."
            )
            chat_session = [{'role': 'system', 'content': ollama_system_prompt}] # This is the history for Ollama
            logger.info(f"Ollama client initialized. Target model: {OLLAMA_MODEL_NAME}. System prompt set.")
        except ImportError:
            logger.critical("Ollama provider selected, but 'ollama' library is not installed. Please run: pip install ollama")
            console.print(Panel("[bold red]Critical Error:[/bold red] Ollama library not found. Please install it with `pip install ollama`.", title="[red]Dependency Error[/red]"))
            return
        except Exception as e:
            logger.critical(f"Failed to initialize Ollama client: {e}", exc_info=True)
            console.print(Panel(f"[bold red]Critical Error:[/bold red] Failed to initialize Ollama: {e}", title="[red]LLM Init Error[/red]"))
            return


    mcp_client = MCPClient(
        RBX_MCP_SERVER_PATH,
        max_initial_start_attempts=MCP_MAX_INITIAL_START_ATTEMPTS,
        reconnect_attempts=MCP_RECONNECT_ATTEMPTS
    )
    # ToolDispatcher needs to be compatible with both Gemini's FunctionCall and adapted Ollama tool calls
    tool_dispatcher = ToolDispatcher(mcp_client)
    mcp_client_instance = None

    try:
        mcp_client_instance = mcp_client
        from rich.status import Status # Import here if not already global
        with console.status("[bold green]Starting MCP Server...", spinner="dots") as status_spinner_mcp:
            await mcp_client.start()

        active_model_display = ""
        if LLM_PROVIDER == "gemini":
            active_model_display = f"Gemini Model: {GEMINI_MODEL_NAME}"
        elif LLM_PROVIDER == "ollama":
            active_model_display = f"Ollama Model: {OLLAMA_MODEL_NAME} (via {OLLAMA_API_URL})"

        console.print(Panel(f"[bold green]Roblox Studio AI Broker Initialized ({LLM_PROVIDER.capitalize()})[/bold green]",
                            title="[white]System Status[/white]",
                            subtitle=f"{active_model_display} | MCP Server: {'[bold green]Running[/bold green]' if mcp_client.is_alive() else '[bold red]Failed[/bold red]'}"))

        if not mcp_client.is_alive():
            console.print(Panel("[bold red]MCP Server failed to start. Please check the logs and try restarting the broker.[/bold red]", title="[red]Critical Error[/red]"))
            return

        # args are already parsed globally now
        if args.test_file:
            console.print(f"\n[bold yellow]>>> Test File Mode: '{args.test_file}' ({LLM_PROVIDER.capitalize()}) <<<[/bold yellow]")
            file_command_errors = 0
            file_command_total = 0
            try:
                with open(args.test_file, 'r') as f:
                    commands = [line.strip() for line in f if line.strip() and not line.strip().startswith('#')]
                file_command_total = len(commands)
                console.print(f"[info]Found {file_command_total} commands in the test file.[/info]")

                for i, user_input_str in enumerate(commands):
                    console.print(f"\n[bold cyan]>>> Executing from file ({i+1}/{file_command_total}):[/bold cyan] {user_input_str}")
                    process_args = {
                        "user_input_str": user_input_str,
                        "llm_provider": LLM_PROVIDER,
                        "chat_session": chat_session, # This is Gemini chat or Ollama history list
                        "tool_dispatcher": tool_dispatcher,
                        "console": console,
                        "logger": logger,
                        "is_test_file_command": True
                    }
                    if LLM_PROVIDER == "ollama":
                        process_args["ollama_model_name"] = OLLAMA_MODEL_NAME
                        process_args["ollama_history"] = chat_session # Pass history for ollama
                        process_args["chat_session"] = llm_client # Pass ollama client for ollama
                    elif LLM_PROVIDER == "gemini":
                         process_args["gemini_model_resource_name"] = gemini_model_resource_name


                    if not await _process_command(**process_args):
                        file_command_errors += 1
                    if i < file_command_total - 1:
                        console.print(f"[dim]Waiting for 25 seconds before next command...[/dim]")
                        await asyncio.sleep(25)
                console.print(f"\n[bold {'green' if file_command_errors == 0 else 'red'}]>>> Test file processing complete. {file_command_total - file_command_errors}/{file_command_total} commands succeeded. <<<[/bold {'green' if file_command_errors == 0 else 'red'}]")

            except FileNotFoundError:
                logger.error(f"Test file not found: {args.test_file}")
                console.print(f"[bold red]Error: Test file '{args.test_file}' not found.[/bold red]")
            except Exception as e:
                logger.error(f"Error processing test file '{args.test_file}': {e}", exc_info=True)
                console.print(f"[bold red]An unexpected error occurred while processing the test file: {e}[/bold red]")
            return # Exit after test file processing

        elif args.test_command:
            user_input_str = args.test_command
            console.print(f"\n[bold cyan]>>> Running Test Command ({LLM_PROVIDER.capitalize()}):[/bold cyan] {user_input_str}")
            process_args = {
                "user_input_str": user_input_str,
                "llm_provider": LLM_PROVIDER,
                "chat_session": chat_session, # Gemini chat or Ollama history list
                "tool_dispatcher": tool_dispatcher,
                "console": console,
                "logger": logger,
            }
            if LLM_PROVIDER == "ollama":
                process_args["ollama_model_name"] = OLLAMA_MODEL_NAME
                process_args["ollama_history"] = chat_session # Pass history for ollama
                process_args["chat_session"] = llm_client # Pass ollama client
            elif LLM_PROVIDER == "gemini":
                process_args["gemini_model_resource_name"] = gemini_model_resource_name

            await _process_command(**process_args)
            console.print(f"\n[bold cyan]>>> Test command finished ({LLM_PROVIDER.capitalize()}). Exiting. <<<[/bold cyan]")
            return

        else: # Interactive Mode
            console.print(f"Type your commands for Roblox Studio ({LLM_PROVIDER.capitalize()} backend), or 'exit' to quit.", style="dim")
            while True:
                if not mcp_client.is_alive():
                    console.print(Panel("[bold yellow]Connection to Roblox Studio lost. Attempting to reconnect...[/bold yellow]", title="[yellow]Connection Issue[/yellow]"))
                    with console.status("[bold yellow]Reconnecting to MCP server...", spinner="dots") as status_spinner:
                        if await mcp_client.reconnect():
                            status_spinner.update("[bold green]Reconnected successfully![/bold green]")
                            console.print(Panel("[bold green]Successfully reconnected to Roblox Studio.[/bold green]", title="[green]Connection Restored[/green]"))
                        else:
                            status_spinner.update("[bold red]Failed to reconnect.[/bold red]")
                            console.print(Panel("[bold red]Failed to reconnect to Roblox Studio after multiple attempts. Please restart Roblox Studio and the broker.[/bold red]", title="[red]Connection Failed[/red]"))
                            break

                user_input_str = ""
                try:
                    prompt_text = HTML(f'<ansiblue><b>You ({LLM_PROVIDER.capitalize()}): </b></ansiblue>')
                    user_input_str = await asyncio.to_thread(session.prompt, prompt_text, reserve_space_for_menu=0)
                except KeyboardInterrupt: console.print("\n[bold yellow]Exiting broker...[/bold yellow]"); break
                except EOFError: console.print("\n[bold yellow]Exiting broker (EOF)...[/bold yellow]"); break

                if user_input_str.lower() == 'exit': console.print("[bold yellow]Exiting broker...[/bold yellow]"); break

                process_args = {
                    "user_input_str": user_input_str,
                    "llm_provider": LLM_PROVIDER,
                    "chat_session": chat_session, # Gemini chat or Ollama history
                    "tool_dispatcher": tool_dispatcher,
                    "console": console,
                    "logger": logger,
                }
                if LLM_PROVIDER == "ollama":
                    process_args["ollama_model_name"] = OLLAMA_MODEL_NAME
                    process_args["ollama_history"] = chat_session # Pass history
                    process_args["chat_session"] = llm_client # Pass ollama client
                elif LLM_PROVIDER == "gemini":
                    process_args["gemini_model_resource_name"] = gemini_model_resource_name

                await _process_command(**process_args)

    except FileNotFoundError as e:
        logger.critical(f"Setup Error - RBX MCP Server path: {e}")
        console.print(Panel(f"[bold red]Setup Error:[/bold red] MCP Server executable not found at '{RBX_MCP_SERVER_PATH}'. Details: {e}. Ensure it is built and accessible.", title="[red]Critical Error[/red]"))
    except MCPConnectionError as e:
        logger.critical(f"MCP Critical Connection Error on startup: {e}")
        console.print(Panel(f"[bold red]MCP Critical Connection Error:[/bold red] {e}. Could not connect to Roblox Studio.", title="[red]Critical Error[/red]"))
    except Exception as e:
        logger.critical(f"Critical unhandled exception in main_loop: {e}", exc_info=True)
        console.print(Panel(f"[bold red]Critical unhandled exception:[/bold red] {e}", title="[red]Critical Error[/red]"))
    finally:
        if mcp_client_instance and mcp_client_instance.is_alive(): # mcp_client_instance should be mcp_client
            console.print("[bold yellow]Shutting down MCP server...[/bold yellow]")
            await mcp_client.stop()
        logger.info(f"Broker application finished (LLM Provider: {LLM_PROVIDER}).")
        console.print(f"[bold yellow]Broker application finished (LLM Provider: {LLM_PROVIDER}).[/bold yellow]")

if __name__ == '__main__':
    # Args are parsed globally now, so main_loop can use them directly.
    try:
        asyncio.run(main_loop())
    except KeyboardInterrupt:
        # This might be redundant if the try/except in main_loop's interactive part catches it first.
        console.print("\n[bold red]Broker interrupted by user (Ctrl+C globally). Exiting...[/bold red]")
        logger.info("Broker interrupted by user (Ctrl+C globally).")
    except SystemExit as e:
        # This handles sys.exit calls, e.g., from argument parsing errors or LLM init failures
        if str(e) not in ["0", "1"] and e.code is not None : # Don't print for clean exits like sys.exit(0) or sys.exit(1) without a message
             console.print(f"\n[bold red]System exit: {e}[/bold red]")
        # If sys.exit was called due to GEMINI_API_KEY issue or Ollama import error, it's already logged/printed.<|MERGE_RESOLUTION|>--- conflicted
+++ resolved
@@ -608,7 +608,7 @@
             ollama_system_prompt = (
                 "You are an expert AI assistant for Roblox Studio. Your primary goal is to help users by using the provided tools to interact with their game development environment. "
                 "Follow these instructions meticulously:\n\n"
-<<<<<<< HEAD
+
                 "CRITICAL: Adhere STRICTLY to the provided tool list and schemas. DO NOT invent tool names or argument names. Any deviation will result in failure.\n\n"
                 "1.  **Analyze and Plan:** Think step-by-step about the user's request before acting.\n\n"
                 "2.  **Tool Usage - CRITICAL Adherence:** You MUST ONLY use tools explicitly provided in the tool list. Refer to this list for available tools and their exact defined arguments. "
@@ -617,19 +617,14 @@
                 "Example of WRONG behavior: If `CreateInstance` tool exists, DO NOT try to use `create_part` or `add_new_object`. Use `CreateInstance`."
                 "Use the exact argument names specified in the schema for each tool (e.g., if the schema says `class_name`, do not use `className` or `instance_type` unless specified as an alternative in the description). "
                 "Example of WRONG argument: If a tool expects `instance_path`, DO NOT use `path` or `target_object` unless the schema explicitly lists it as an alternative. "
-=======
-                "1.  **Analyze and Plan:** Think step-by-step about the user's request before acting.\n\n"
-                "2.  **Tool Usage - CRITICAL Adherence:** You MUST ONLY use tools explicitly provided in the tool list. Refer to this list for available tools and their exact defined arguments. "
-                "Do NOT invent tool names (e.g., `setProperty`, `log_error`, `create_new_property` are INVALID if not listed). "
-                "Use the exact argument names specified in the schema for each tool (e.g., if the schema says `class_name`, do not use `className` or `instance_type` unless specified as an alternative in the description). "
->>>>>>> f36fbd44
+
                 "Provide arguments in the correct format as per the schema description (e.g. Vector3 as `{'x':0,'y':0,'z':0}`, Enums as `Enum.Value.Name`).\n\n"
                 "3.  **Error Handling Protocol:** If a tool call results in an error, you MUST analyze the error message provided in the tool's response. "
                 "DO NOT immediately retry the exact same tool call with the exact same arguments. "
                 "First, summarize the nature of the error to the user in your text response. "
                 "If, and only if, you can confidently correct the arguments based on the error message and the tool's schema (e.g., fixing a path, a data type, or an invalid value format), you may try the corrected tool call ONCE. "
                 "If you are unsure how to fix it, or if the error persists after one correction attempt, DO NOT try again. Instead, explain the persistent error and ask the user for clarification or guidance. "
-<<<<<<< HEAD
+
                 "Absolutely DO NOT attempt to call a 'log_error', 'error_handler', or any other tool name that is not explicitly in the provided list of available tools to handle errors.\n"
                 "    Example Error Scenario:\n"
                 "    User asks: 'Create a green part named MyPart.'\n"
@@ -637,9 +632,7 @@
                 "    Tool Error: 'Invalid Color property. Expected Color3 dictionary like {r:0, g:1, b:0}, got string.'\n"
                 "    CORRECT next action: 'I tried to create the part, but the color 'Green' was not in the correct format. Should I use a Color3 dictionary like `{'r':0, 'g':0.5, 'b':0}` for green?' OR summarize and ask for a valid Color3.\n"
                 "    INCORRECT next action: Calling `CreateInstance` again with `Color:'Green'` OR calling an invented tool like `SetColor(target='MyPart', color='Green')`.\n\n"
-=======
-                "Absolutely DO NOT attempt to call a 'log_error', 'error_handler', or any other tool name that is not explicitly in the provided list of available tools to handle errors.\n\n"
->>>>>>> f36fbd44
+
                 "4.  **Clarification:** If a user's request is ambiguous, or if you are unsure how to proceed after an error, ask the user clarifying questions.\n\n"
                 "5.  **Summarize Results:** After a tool is used successfully, summarize the outcome for the user in a clear, concise way.\n\n"
                 "6.  **Loop Prevention & Progress:** Avoid getting stuck in loops of repeated tool calls, especially if they are failing or not making clear progress. "
