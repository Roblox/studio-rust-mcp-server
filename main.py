import asyncio
import os
import logging
import sys
from pathlib import Path
# Remove List typing if no longer needed for ToolOutput specifically
# from typing import List # For ToolOutput typing

# Third-party imports
from dotenv import load_dotenv
from google import genai # I.1
from google.genai import types # I.2, III.1. types.Part will be used. ToolOutput removed.
from prompt_toolkit import PromptSession
from prompt_toolkit.history import FileHistory
from prompt_toolkit.formatted_text import HTML
from rich.panel import Panel
# console object is now imported from console_ui
# Status is imported where it's used, or can be imported here if preferred globally

# Local module imports
from config_manager import config, DEFAULT_CONFIG, ROOT_DIR
from console_ui import ConsoleFormatter, console
from mcp_client import MCPClient, MCPConnectionError
# III.1. Import ROBLOX_MCP_TOOLS_NEW_SDK_INSTANCE
from gemini_tools import ROBLOX_MCP_TOOLS_NEW_SDK_INSTANCE, ToolDispatcher


# --- Script Configuration & Constants using loaded config ---
load_dotenv()

logging.basicConfig(level=logging.INFO, format='%(asctime)s - %(levelname)s - %(message)s')
logger = logging.getLogger(__name__) # Logger for this main application file

ENV_GEMINI_API_KEY = os.environ.get("GEMINI_API_KEY")
CONFIG_GEMINI_API_KEY = config.get("GEMINI_API_KEY")

if ENV_GEMINI_API_KEY:
    GEMINI_API_KEY = ENV_GEMINI_API_KEY
    logger.info("Using GEMINI_API_KEY from environment variable.")
elif CONFIG_GEMINI_API_KEY and CONFIG_GEMINI_API_KEY != "None" and CONFIG_GEMINI_API_KEY is not None:
    GEMINI_API_KEY = CONFIG_GEMINI_API_KEY
    logger.info("Using GEMINI_API_KEY from config.json.")
else:
    console.print(Panel("[bold red]Error:[/bold red] GEMINI_API_KEY not found in environment variables or config.json. "
                        "Please set it in your .env file (recommended) or in config.json.", title="[red]Config Error[/red]"))
    sys.exit("GEMINI_API_KEY not set.")

GEMINI_MODEL_NAME = os.environ.get("GEMINI_MODEL_NAME") or \
                    config.get("GEMINI_MODEL_NAME") or \
                    DEFAULT_CONFIG["GEMINI_MODEL_NAME"]
logger.info(f"Using Gemini Model: {GEMINI_MODEL_NAME}")

RBX_MCP_SERVER_PATH_STR = config.get("RBX_MCP_SERVER_PATH", DEFAULT_CONFIG["RBX_MCP_SERVER_PATH"])
_rbx_mcp_path = Path(RBX_MCP_SERVER_PATH_STR)
if not _rbx_mcp_path.is_absolute():
    RBX_MCP_SERVER_PATH = (ROOT_DIR / _rbx_mcp_path).resolve()
else:
    RBX_MCP_SERVER_PATH = _rbx_mcp_path
logger.info(f"RBX_MCP_SERVER_PATH set to: {RBX_MCP_SERVER_PATH}")

MCP_MAX_INITIAL_START_ATTEMPTS = config.get("MCP_MAX_INITIAL_START_ATTEMPTS", DEFAULT_CONFIG["MCP_MAX_INITIAL_START_ATTEMPTS"])
MCP_RECONNECT_ATTEMPTS = config.get("MCP_RECONNECT_ATTEMPTS", DEFAULT_CONFIG["MCP_RECONNECT_ATTEMPTS"])

history_file_path_str = config.get("HISTORY_FILE_PATH", DEFAULT_CONFIG["HISTORY_FILE_PATH"])
history_file = Path(history_file_path_str)
try:
    if not history_file.parent.exists():
        history_file.parent.mkdir(parents=True, exist_ok=True)
except Exception as e:
    console.print(Panel(f"[yellow]Warning: Could not create directory for history file '{history_file}': {e}[/yellow]", title="[yellow]File History Warning[/yellow]"))

session = PromptSession(history=FileHistory(str(history_file)))


async def main_loop():
    """Main entry point for the Roblox Studio Gemini Broker."""
    # III.2. Remove genai.configure
    # genai.configure(api_key=GEMINI_API_KEY) # Old SDK

    # III.2. Initialize client and model resource name
    # Set the transport to 'async' for asyncio compatibility
    client = genai.Client(api_key=GEMINI_API_KEY)
    model_resource_name = f"models/{GEMINI_MODEL_NAME}"

    # III.2. Replace GenerativeModel and start_chat
    system_instruction_text = (
        "You are an expert AI assistant for Roblox Studio, named Gemini-Roblox-Broker. "
        "Your goal is to help users by using the provided tools to interact with their game development environment. "
        "First, think step-by-step about the user's request. "
        "Then, call the necessary tools with correctly formatted arguments. "
        "If a request is ambiguous, ask clarifying questions. "
        "After a tool is used, summarize the result for the user. "
        "You cannot see the screen or the project explorer, so rely on the tool outputs for information."
    )
    # Create chat session using client.aio.chats.create

    chat_session = client.aio.chats.create( # III.2. Rename chat to chat_session

        model=model_resource_name,
        history=[
            types.Content(role="user", parts=[types.Part(text=system_instruction_text)]),
            types.Content(role="model", parts=[types.Part(text="Understood. I will act as an expert AI assistant for Roblox Studio.")])
        ]
    )

    mcp_client = MCPClient(
        RBX_MCP_SERVER_PATH,
        max_initial_start_attempts=MCP_MAX_INITIAL_START_ATTEMPTS,
        reconnect_attempts=MCP_RECONNECT_ATTEMPTS
    )
    tool_dispatcher = ToolDispatcher(mcp_client)
    mcp_client_instance = None # To store the mcp_client for finally block

    try:
        mcp_client_instance = mcp_client # Assign for finally block
        from rich.status import Status # Import here
        with console.status("[bold green]Starting MCP Server...", spinner="dots") as status_spinner_mcp:
            await mcp_client.start()

        console.print(Panel("[bold green]Roblox Studio Gemini Broker Initialized[/bold green]",
                            title="[white]System Status[/white]",
                            subtitle=f"Model: {GEMINI_MODEL_NAME} | MCP Server: {'[bold green]Running[/bold green]' if mcp_client.is_alive() else '[bold red]Failed[/bold red]'}"))
        if not mcp_client.is_alive():
            console.print(Panel("[bold red]MCP Server failed to start. Please check the logs and try restarting the broker.[/bold red]", title="[red]Critical Error[/red]"))
            return

        console.print("Type your commands for Roblox Studio, or 'exit' to quit.", style="dim")

        while True:
            if not mcp_client.is_alive():
                console.print(Panel("[bold yellow]Connection to Roblox Studio lost. Attempting to reconnect...[/bold yellow]", title="[yellow]Connection Issue[/yellow]"))
                with console.status("[bold yellow]Reconnecting to MCP server...", spinner="dots") as status_spinner:
                    if await mcp_client.reconnect():
                        status_spinner.update("[bold green]Reconnected successfully![/bold green]")
                        console.print(Panel("[bold green]Successfully reconnected to Roblox Studio.[/bold green]", title="[green]Connection Restored[/green]"))
                    else:
                        status_spinner.update("[bold red]Failed to reconnect.[/bold red]")
                        console.print(Panel("[bold red]Failed to reconnect to Roblox Studio after multiple attempts. Please restart Roblox Studio and the broker.[/bold red]", title="[red]Connection Failed[/red]"))
                        break

            user_input_str = ""
            try:
                prompt_text = HTML('<ansiblue><b>You: </b></ansiblue>')
                user_input_str = await asyncio.to_thread(session.prompt, prompt_text, reserve_space_for_menu=0)
            except KeyboardInterrupt:
                console.print("\n[bold yellow]Exiting broker...[/bold yellow]")
                break
            except EOFError:
                console.print("\n[bold yellow]Exiting broker (EOF)...[/bold yellow]")
                break

            if user_input_str.lower() == 'exit':
                console.print("[bold yellow]Exiting broker...[/bold yellow]")
                break
            if not user_input_str.strip():
                continue

            try:
                # III.3. New message sending and tool response loop
                # Send initial user message
                with console.status("[bold green]Gemini is thinking...", spinner="dots") as status_spinner_gemini:
                    response = await chat_session.send_message( # III.2. Use chat_session
<<<<<<< HEAD
                        message=user_input_str,
                        config=types.GenerateContentConfig(tools=[ROBLOX_MCP_TOOLS_NEW_SDK_INSTANCE]) # Use new tool instance
=======

                        message=user_input_str,

                        tools=[ROBLOX_MCP_TOOLS_NEW_SDK_INSTANCE] # Use new tool instance
>>>>>>> b157c729
                    )

                # Inner loop for handling a sequence of function calls
                while True:
                    pending_function_calls = []
                    if response.candidates and response.candidates[0].content and response.candidates[0].content.parts:
                        for part in response.candidates[0].content.parts:
                            if hasattr(part, 'function_call') and part.function_call and part.function_call.name:
                                pending_function_calls.append(part.function_call)

                    if not pending_function_calls:
                        break # No more function calls from the model, exit inner loop

                    # Execute all function calls
                    tool_tasks = []
                    for fc_to_execute in pending_function_calls:
                        # Original status message was here, now handled by print_tool_call in ToolDispatcher
                        tool_tasks.append(tool_dispatcher.execute_tool_call(fc_to_execute))

                    tool_call_results = await asyncio.gather(*tool_tasks) # This is now a list of dicts

                    # Prepare parts for sending back to the model
                    tool_response_parts = []
                    for result_dict in tool_call_results: # result_dict is like {'name': ..., 'response': ...}
                        tool_response_parts.append(
                            types.Part(function_response=types.FunctionResponse( # Use types.FunctionResponse
                                name=result_dict['name'],
                                response=result_dict['response'] # This is already a dict from ToolDispatcher
                            ))
                        )

                    # Send tool responses back to the model
                    if tool_response_parts:
                        with console.status("[bold green]Gemini is processing tool results...", spinner="dots") as status_spinner_gemini_processing:
                            response = await chat_session.send_message( # III.2. Use chat_session
<<<<<<< HEAD
                                message=tool_response_parts, # Send list of Part objects
                                config=types.GenerateContentConfig(tools=[ROBLOX_MCP_TOOLS_NEW_SDK_INSTANCE]) # Use new tool instance
=======

                                message=tool_response_parts, # Send list of Part objects

                                tools=[ROBLOX_MCP_TOOLS_NEW_SDK_INSTANCE] # Use new tool instance
>>>>>>> b157c729
                            )
                    else:
                        logger.warning("No tool response parts to send, though function calls were expected.")
                        break
                # End of inner while loop for function calls
                # 'response' now holds the final model response after any tool interactions

                # III.4. Accessing Final Text Response
                if response.text:
                    ConsoleFormatter.print_gemini_header()
                    # The new SDK's response.text might be streamed differently or need different handling
                    # For now, assume it's a simple string or compatible.
                    # If it's an async iterator, this would need to change:
                    # async for chunk in response.text_stream: # Example if it were a stream
                    #    ConsoleFormatter.print_gemini_chunk(chunk)
                    # For now, treating response.text as directly printable characters.
                    for char_chunk in response.text: # Assuming response.text is iterable string
                         ConsoleFormatter.print_gemini_chunk(char_chunk)
                    console.print()
                elif response.candidates and response.candidates[0].content and response.candidates[0].content.parts:
                    # III.4. Updated text reconstruction
                    text_content = "".join(part.text for part in response.candidates[0].content.parts if hasattr(part, 'text') and part.text)
                    if text_content:
                        ConsoleFormatter.print_gemini_header()
                        for char_chunk in text_content: # Assuming text_content is iterable string
                            ConsoleFormatter.print_gemini_chunk(char_chunk)
                        console.print()
                    else:
                        ConsoleFormatter.print_gemini("(No text content found in final response parts)")
                else:
                    ConsoleFormatter.print_gemini("(No text response or recognizable content)")

            except MCPConnectionError as e:
                logger.warning(f"MCP Connection Error in main loop: {e}")
                console.print(Panel(f"[yellow]Connection issue: {e}. Will attempt to reconnect.[/yellow]", title="[yellow]MCP Warning[/yellow]"))
                await asyncio.sleep(1)
            except asyncio.TimeoutError:
                logger.error("A request to Gemini or a tool timed out.")
                console.print(Panel("[bold red]A request timed out. Please try again.[/bold red]", title="[red]Timeout Error[/red]"))
            except Exception as e:
                logger.error(f"An error occurred during the chat loop: {e}", exc_info=True)
                # Check if the error is from the genai library and has specific message attributes
                if hasattr(e, 'message') and isinstance(e.message, str):
                    ConsoleFormatter.print_gemini(f"I encountered an internal error: {e.message}")
                else:
                    ConsoleFormatter.print_gemini(f"I encountered an internal error: {str(e)}")


    except FileNotFoundError as e:
        logger.critical(f"Setup Error: {e}")
        console.print(Panel(f"[bold red]Setup Error:[/bold red] {e}. Ensure rbx-studio-mcp executable is built and accessible.", title="[red]Critical Error[/red]"))
    except MCPConnectionError as e:
        logger.critical(f"MCP Critical Connection Error on startup: {e}")
        console.print(Panel(f"[bold red]MCP Critical Connection Error:[/bold red] {e}. Could not connect to Roblox Studio.", title="[red]Critical Error[/red]"))
    except Exception as e:
        logger.critical(f"Critical unhandled exception in main: {e}", exc_info=True)
        console.print(Panel(f"[bold red]Critical unhandled exception:[/bold red] {e}", title="[red]Critical Error[/red]"))
    finally:
        # Use mcp_client_instance which is assigned after mcp_client is defined.
        if 'mcp_client_instance' in locals() and mcp_client_instance and mcp_client_instance.is_alive():
            console.print("[bold yellow]Shutting down MCP server...[/bold yellow]")
            await mcp_client_instance.stop() # Use the instance from the try block
        logger.info("Broker application finished.")
        console.print("[bold yellow]Broker application finished.[/bold yellow]")

if __name__ == '__main__':
    try:
        asyncio.run(main_loop())
    except KeyboardInterrupt:
        console.print("\n[bold red]Broker interrupted by user (Ctrl+C). Exiting...[/bold red]")
        logger.info("Broker interrupted by user (Ctrl+C).")
    except SystemExit as e:
        if str(e) == "GEMINI_API_KEY not set.":
            pass # Already handled by initial check
        else:
            console.print(f"\n[bold red]System exit: {e}[/bold red]")<|MERGE_RESOLUTION|>--- conflicted
+++ resolved
@@ -160,15 +160,10 @@
                 # Send initial user message
                 with console.status("[bold green]Gemini is thinking...", spinner="dots") as status_spinner_gemini:
                     response = await chat_session.send_message( # III.2. Use chat_session
-<<<<<<< HEAD
+
                         message=user_input_str,
                         config=types.GenerateContentConfig(tools=[ROBLOX_MCP_TOOLS_NEW_SDK_INSTANCE]) # Use new tool instance
-=======
-
-                        message=user_input_str,
-
-                        tools=[ROBLOX_MCP_TOOLS_NEW_SDK_INSTANCE] # Use new tool instance
->>>>>>> b157c729
+
                     )
 
                 # Inner loop for handling a sequence of function calls
@@ -204,15 +199,10 @@
                     if tool_response_parts:
                         with console.status("[bold green]Gemini is processing tool results...", spinner="dots") as status_spinner_gemini_processing:
                             response = await chat_session.send_message( # III.2. Use chat_session
-<<<<<<< HEAD
+
                                 message=tool_response_parts, # Send list of Part objects
                                 config=types.GenerateContentConfig(tools=[ROBLOX_MCP_TOOLS_NEW_SDK_INSTANCE]) # Use new tool instance
-=======
-
-                                message=tool_response_parts, # Send list of Part objects
-
-                                tools=[ROBLOX_MCP_TOOLS_NEW_SDK_INSTANCE] # Use new tool instance
->>>>>>> b157c729
+
                             )
                     else:
                         logger.warning("No tool response parts to send, though function calls were expected.")
