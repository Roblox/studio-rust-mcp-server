import asyncio
import json
import uuid
import logging
from pathlib import Path
from typing import Any, Coroutine, Callable, Dict, List

# Using the same logger name as in other modules for consistency if configured globally
logger = logging.getLogger(__name__)

class MCPConnectionError(Exception):
    """Custom exception for MCP connection issues."""
    pass

class MCPClient:
    """Manages asynchronous communication with the Rust MCP server process."""
    def __init__(self, server_path: Path,
                 max_initial_start_attempts: int = 3, # Default values here
                 reconnect_attempts: int = 5):      # Can be overridden by config
        self.server_path = server_path
        self.process: asyncio.subprocess.Process | None = None
        self.pending_requests: Dict[str, asyncio.Future] = {}
        self.connection_lost = False
        self._stdout_task: asyncio.Task | None = None
        self._stderr_task: asyncio.Task | None = None
        self.max_initial_start_attempts = max_initial_start_attempts
        self.reconnect_attempts = reconnect_attempts

    async def _launch_server_process(self) -> bool:
        """Attempts to launch the MCP server subprocess and I/O readers."""
        if not self.server_path.exists():
            logger.error(f"MCP server executable not found at '{self.server_path}'. Cannot launch.")
            raise FileNotFoundError(f"MCP server executable not found at '{self.server_path}'.")

        logger.info(f"Attempting to launch MCP server: {self.server_path} --stdio")
        try:
            self.process = await asyncio.create_subprocess_exec(
                str(self.server_path), "--stdio",
                stdin=asyncio.subprocess.PIPE,
                stdout=asyncio.subprocess.PIPE,
                stderr=asyncio.subprocess.PIPE
            )
            if self._stdout_task and not self._stdout_task.done(): self._stdout_task.cancel()
            if self._stderr_task and not self._stderr_task.done(): self._stderr_task.cancel()

            self._stdout_task = asyncio.create_task(self._read_stdout())
            self._stderr_task = asyncio.create_task(self._read_stderr())
            logger.info("MCP server subprocess launched.")
            await asyncio.sleep(2)

            # is_alive() checks self.connection_lost, which should be False after a fresh launch attempt
            # before this check. Explicitly reset it before _launch_server_process if needed,
            # but _launch_server_process itself sets it to False on perceived success.
            if self.process and self.process.returncode is None: # Primary check for process running
                self.connection_lost = False
                return True
            else:
                logger.warning("MCP server process terminated unexpectedly after launch or did not start.")
                await self._cleanup_process_resources()
                return False
        except Exception as e:
            logger.error(f"Failed to launch MCP server process: {e}", exc_info=True)
            await self._cleanup_process_resources()
            return False

    async def _perform_initialization_handshake(self) -> None:
        try:
            logger.info("Performing MCP initialization handshake...")
            # Define client capabilities and info
            client_info = {"name": "RobloxStudioAgentPython", "version": "0.1.0"} # Consider making version dynamic later
            # Based on MCP spec, ClientCapabilities can be simple for now.
            # Example: roots and sampling are objects if present.
            client_capabilities = {
                "roots": {}, # Indicates support for roots, can be empty object
                "sampling": {} # Indicates support for sampling, can be empty object
            }
            initialize_params = {
                "protocolVersion": "2024-11-05", # From user-provided spec
                "capabilities": client_capabilities,
                "clientInfo": client_info
            }

            logger.info(f"Sending initialize request with params: {initialize_params}")
<<<<<<< HEAD
            init_response = await self.send_protocol_request("initialize", initialize_params, timeout=10.0) # Use a reasonable timeout
=======
            init_response = await self.send_request("initialize", initialize_params, timeout=10.0) # Use a reasonable timeout
>>>>>>> c4f7f98d
            logger.info(f"Received initialize response: {init_response}")

            if "error" in init_response:
                error_details = init_response.get("error", {})
                msg = f"MCP Initialization failed: {error_details.get('message', 'Unknown error')}"
                logger.error(msg)
                raise MCPConnectionError(msg)

            # Process InitializeResult (e.g., check protocolVersion, store serverCapabilities if needed)
            # For now, just log it. Future improvements can make use of server_info, capabilities etc.
            server_protocol_version = init_response.get("result", {}).get("protocolVersion")
            if server_protocol_version != "2024-11-05": # Or check for compatibility
                logger.warning(f"Server proposed protocol version {server_protocol_version}, client uses 2024-11-05. Continuing for now.")

            # Send initialized notification
            initialized_params = {} # notifications/initialized has no specific params in the provided spec
            await self.send_notification("notifications/initialized", initialized_params)
            logger.info("MCP initialization handshake completed successfully.")

        except MCPConnectionError as e:
            # Re-raise to be handled by the calling context (e.g., start() or reconnect())
            logger.error(f"MCP handshake failed due to connection error: {e}")
            raise
        except asyncio.TimeoutError: # Specifically for the initialize request timeout
            logger.error("MCP initialize request timed out.")
            raise MCPConnectionError("MCP initialize request timed out.")
        except Exception as e:
            logger.error(f"Unexpected error during MCP handshake: {e}", exc_info=True)
            # Wrap generic exceptions in MCPConnectionError to signal handshake failure
            raise MCPConnectionError(f"Unexpected error during MCP handshake: {e}")

    async def start(self) -> None:
        """Launches the MCP server process, with retries for initial start."""
        if not self.server_path.exists():
             raise FileNotFoundError(f"MCP server executable not found at '{self.server_path}'. Please build it with 'cargo build --release'.")

        for attempt in range(self.max_initial_start_attempts):
            logger.info(f"MCP server startup attempt {attempt + 1}/{self.max_initial_start_attempts}...")
            if await self._launch_server_process():
                try:
                    await self._perform_initialization_handshake()
                    logger.info("MCP server started and initialized successfully.")
                    return
                except MCPConnectionError as e: # Handshake specific error
                    logger.error(f"MCP initialization failed after start: {e}. Will attempt to stop server.")
                    await self.stop() # Clean up the launched process if handshake fails
                    # Continue to the next startup attempt if any are left
            if attempt < self.max_initial_start_attempts - 1:
                await asyncio.sleep(2 + attempt)
        logger.critical(f"Failed to start and initialize MCP server after {self.max_initial_start_attempts} attempts.")
        raise MCPConnectionError(f"Failed to start and initialize MCP server after {self.max_initial_start_attempts} attempts.")

    async def _cleanup_process_resources(self):
        """Cleans up resources associated with the server process."""
        if self.process:
            if self.process.returncode is None:
                try:
                    self.process.terminate()
                    await asyncio.wait_for(self.process.wait(), timeout=1.0)
                except asyncio.TimeoutError: self.process.kill()
                except ProcessLookupError: pass
            self.process = None

        for task in [self._stdout_task, self._stderr_task]:
            if task and not task.done():
                task.cancel()
                try: await task
                except asyncio.CancelledError: pass
        self._stdout_task, self._stderr_task = None, None

    async def stop(self) -> None:
        logger.info("Stopping MCP server process...")
        await self._cleanup_process_resources()
        self._clear_pending_requests(MCPConnectionError("MCP client stopped."))
        logger.info("MCP server process stopped and resources cleaned.")

    def _clear_pending_requests(self, error: Exception):
        for request_id, future in list(self.pending_requests.items()):
            if not future.done():
                future.set_exception(error)
            del self.pending_requests[request_id]

    async def reconnect(self) -> bool:
        logger.info("Attempting to reconnect to MCP server...")
        await self.stop()
        self.connection_lost = True # Explicitly set before trying to reconnect

        for attempt in range(self.reconnect_attempts):
            logger.info(f"Reconnect attempt {attempt + 1}/{self.reconnect_attempts}...")
            if await self._launch_server_process(): # This will set connection_lost to False on success
                try:
                    await self._perform_initialization_handshake()
                    logger.info("MCP server reconnected and initialized successfully.")
                    return True
                except MCPConnectionError as e:
                    logger.error(f"MCP initialization failed after reconnect: {e}. Will attempt to stop server.")
                    await self.stop()
                    # Fall through to next reconnect attempt or failure
            if attempt < self.reconnect_attempts - 1:
                await asyncio.sleep(3 + attempt * 2)

        logger.error(f"Failed to reconnect after {self.reconnect_attempts} attempts.")
        # self.connection_lost remains true
        return False

    def is_alive(self) -> bool:
        return self.process is not None and self.process.returncode is None and not self.connection_lost

    async def _read_stdout(self) -> None:
        while self.process and self.process.stdout:
            try:
                line_bytes = await asyncio.wait_for(self.process.stdout.readline(), timeout=5.0)
                if not line_bytes:
                    logger.warning("MCP stdout EOF. Server process likely terminated.")
                    self.connection_lost = True; break
                line = line_bytes.decode('utf-8').strip()
                if line: self._process_incoming_message(line)
            except asyncio.TimeoutError:
                if not (self.process and self.process.returncode is None):
                    logger.warning("MCP stdout readline timed out and process is no longer running.")
                    self.connection_lost = True; break
                continue
            except asyncio.CancelledError: logger.info("MCP stdout reader task cancelled."); break
            except Exception as e:
                logger.error(f"Error reading MCP stdout: {e}", exc_info=True)
                self.connection_lost = True; break
        logger.warning("MCP stdout reader task finished.")
        if not self.connection_lost and (not self.process or self.process.returncode is not None):
             self.connection_lost = True

    async def _read_stderr(self) -> None:
        while self.process and self.process.stderr:
            try:
                line_bytes = await asyncio.wait_for(self.process.stderr.readline(), timeout=5.0)
                if not line_bytes: logger.info("MCP stderr EOF."); break
                logger.warning(f"[MCP STDERR]: {line_bytes.decode('utf-8').strip()}")
            except asyncio.TimeoutError:
                if not (self.process and self.process.returncode is None):
                    logger.warning("MCP stderr readline timed out and process is no longer running."); break
                continue
            except asyncio.CancelledError: logger.info("MCP stderr reader task cancelled."); break
            except Exception as e: logger.error(f"Error reading MCP stderr: {e}", exc_info=True); break
        logger.warning("MCP stderr reader task finished.")

    def _process_incoming_message(self, json_str: str) -> None:
        try:
            msg = json.loads(json_str)
            request_id = msg.get("id")
            if request_id in self.pending_requests:
                future = self.pending_requests.pop(request_id)
                if not future.done(): future.set_result(msg)
            else: logger.info(f"Received unhandled MCP message (event?): {msg}")
        except json.JSONDecodeError: logger.warning(f"Skipping malformed JSON from MCP server: '{json_str}'")
        except Exception as e: logger.error(f"Unexpected error processing MCP message: {e} - Line: '{json_str}'", exc_info=True)

    async def send_protocol_request(self, method: str, params: dict, timeout: float = 60.0) -> dict:
        if not self.is_alive() or not self.process or not self.process.stdin:
            self.connection_lost = True
            err_msg = "MCP server process is not running or stdin is unavailable."
            logger.error(f"Attempted to send request but {err_msg.lower()}")
            self._clear_pending_requests(MCPConnectionError(f"Connection lost before sending request: {err_msg}"))
            raise MCPConnectionError(err_msg)

        request_id = str(uuid.uuid4())


        new_params = {"name": method, "arguments": params}
        request_payload = {"jsonrpc": "2.0", "id": request_id, "method": "tools/call", "params": new_params}

        future = asyncio.Future()
        self.pending_requests[request_id] = future

        try:
            json_message = json.dumps(request_payload) + "\n"
            self.process.stdin.write(json_message.encode('utf-8'))
            await self.process.stdin.drain()
            logger.info(f"-> Sent MCP request (ID: {request_id}, Method: {method})")
            return await asyncio.wait_for(future, timeout=timeout)
        except BrokenPipeError as e:
            err_msg = f"Connection lost (BrokenPipeError): {e}"
            logger.error(f"BrokenPipeError communicating with MCP server for request {request_id}: {e}")
            self.connection_lost = True
            self._clear_pending_requests(MCPConnectionError(err_msg))
            raise MCPConnectionError(err_msg)
        except RuntimeError as e:
            err_msg = f"Connection lost (RuntimeError): {e}"
            logger.error(f"RuntimeError communicating with MCP server for request {request_id}: {e}")
            self.connection_lost = True
            self._clear_pending_requests(MCPConnectionError(err_msg))
            raise MCPConnectionError(err_msg)
        except asyncio.TimeoutError:
            logger.error(f"Request {request_id} timed out after {timeout}s.")
            if request_id in self.pending_requests: del self.pending_requests[request_id]
            raise
        except Exception as e:
            err_msg = f"Unexpected error sending request: {e}"
            logger.error(f"Unexpected error sending request {request_id}: {e}", exc_info=True)
            self.connection_lost = True
            self._clear_pending_requests(MCPConnectionError(err_msg))
            raise MCPConnectionError(err_msg)

<<<<<<< HEAD
    async def send_tool_execution_request(self, tool_name: str, tool_args: dict, timeout: float = 60.0) -> dict:
        if not self.is_alive() or not self.process or not self.process.stdin:
            self.connection_lost = True
            err_msg = f"MCP server process is not running or stdin is unavailable for tool execution request '{tool_name}'."
            logger.error(err_msg)
            self._clear_pending_requests(MCPConnectionError(f"Connection lost before sending tool request: {err_msg}"))
            raise MCPConnectionError(err_msg)

        request_id = str(uuid.uuid4())

        # Specific formatting for "tools/call"
        wrapped_params = {
            "name": tool_name,
            "arguments": tool_args
        }
        request_payload = {
            "jsonrpc": "2.0",
            "id": request_id,
            "method": "tools/call", # Hardcoded method for tool execution
            "params": wrapped_params
        }

        future = asyncio.Future()
        self.pending_requests[request_id] = future

        try:
            json_message = json.dumps(request_payload) + "\n"
            self.process.stdin.write(json_message.encode('utf-8'))
            await self.process.stdin.drain()
            logger.info(f"-> Sent MCP tool execution request (ID: {request_id}, Tool: {tool_name})")
            return await asyncio.wait_for(future, timeout=timeout)
        except BrokenPipeError as e:
            err_msg = f"Connection lost (BrokenPipeError) sending tool request {tool_name} (ID: {request_id}): {e}"
            logger.error(err_msg)
            self.connection_lost = True
            self._clear_pending_requests(MCPConnectionError(err_msg))
            raise MCPConnectionError(err_msg)
        except RuntimeError as e: # Can be raised if stdin is closed
            err_msg = f"Connection lost (RuntimeError) sending tool request {tool_name} (ID: {request_id}): {e}"
            logger.error(err_msg)
            self.connection_lost = True
            self._clear_pending_requests(MCPConnectionError(err_msg))
            raise MCPConnectionError(err_msg)
        except asyncio.TimeoutError:
            logger.error(f"Tool execution request {tool_name} (ID: {request_id}) timed out after {timeout}s.")
            if request_id in self.pending_requests: # Remove future if it's still there
                del self.pending_requests[request_id]
            raise # Re-raise TimeoutError to be caught by caller if necessary
        except Exception as e:
            err_msg = f"Unexpected error sending tool request {tool_name} (ID: {request_id}): {e}"
            logger.error(err_msg, exc_info=True)
            self.connection_lost = True # Assume connection is compromised
            self._clear_pending_requests(MCPConnectionError(err_msg))
            raise MCPConnectionError(err_msg)

=======
>>>>>>> c4f7f98d
    async def send_notification(self, method: str, params: dict) -> None:
        if not self.is_alive() or not self.process or not self.process.stdin:
            self.connection_lost = True
            err_msg = "MCP server process is not running or stdin is unavailable for notification."
            logger.error(f"Attempted to send notification but {err_msg.lower()}")
            # Do not clear pending_requests here as this is a separate path
            raise MCPConnectionError(err_msg)

        notification_payload = {
            "jsonrpc": "2.0",
            "method": method,
            "params": params
        }
        # Note: No "id" field for notifications

        try:
            json_message = json.dumps(notification_payload) + "\n"
            self.process.stdin.write(json_message.encode('utf-8'))
            await self.process.stdin.drain()
            logger.info(f"-> Sent MCP notification (Method: {method})")
        except BrokenPipeError as e:
            err_msg = f"Connection lost (BrokenPipeError) while sending notification {method}: {e}"
            logger.error(err_msg)
            self.connection_lost = True
            # Clear pending requests as the connection is broken for all operations
            self._clear_pending_requests(MCPConnectionError(err_msg))
            raise MCPConnectionError(err_msg)
        except RuntimeError as e: # Can be raised if stdin is closed
            err_msg = f"Connection lost (RuntimeError) while sending notification {method}: {e}"
            logger.error(err_msg)
            self.connection_lost = True
            self._clear_pending_requests(MCPConnectionError(err_msg))
            raise MCPConnectionError(err_msg)
        except Exception as e:
            err_msg = f"Unexpected error sending notification {method}: {e}"
            logger.error(err_msg, exc_info=True)
            self.connection_lost = True # Assume connection is compromised
            self._clear_pending_requests(MCPConnectionError(err_msg))
            raise MCPConnectionError(err_msg)<|MERGE_RESOLUTION|>--- conflicted
+++ resolved
@@ -81,11 +81,9 @@
             }
 
             logger.info(f"Sending initialize request with params: {initialize_params}")
-<<<<<<< HEAD
+
             init_response = await self.send_protocol_request("initialize", initialize_params, timeout=10.0) # Use a reasonable timeout
-=======
-            init_response = await self.send_request("initialize", initialize_params, timeout=10.0) # Use a reasonable timeout
->>>>>>> c4f7f98d
+
             logger.info(f"Received initialize response: {init_response}")
 
             if "error" in init_response:
@@ -287,7 +285,7 @@
             self._clear_pending_requests(MCPConnectionError(err_msg))
             raise MCPConnectionError(err_msg)
 
-<<<<<<< HEAD
+
     async def send_tool_execution_request(self, tool_name: str, tool_args: dict, timeout: float = 60.0) -> dict:
         if not self.is_alive() or not self.process or not self.process.stdin:
             self.connection_lost = True
@@ -343,8 +341,7 @@
             self._clear_pending_requests(MCPConnectionError(err_msg))
             raise MCPConnectionError(err_msg)
 
-=======
->>>>>>> c4f7f98d
+
     async def send_notification(self, method: str, params: dict) -> None:
         if not self.is_alive() or not self.process or not self.process.stdin:
             self.connection_lost = True
