
// Necessary imports
use crate::error::Result;
use axum::http::StatusCode;
use axum::response::IntoResponse;
use axum::{extract::State, Json};
// color_eyre is not directly used, McpError handles errors.
use rmcp::model::{
    ServerCapabilities, ServerInfo, ProtocolVersion, Implementation, Content, CallToolResult, ToolsCapability,
};
use rmcp::schemars;
use rmcp::tool;
use rmcp::{Error as McpError, ServerHandler};

use std::collections::{HashMap, VecDeque};
// use serde_json::Value; // Likely not needed if serde_json::Map and json! macro are used
use std::path::{Path, PathBuf};
use std::fs;
use std::env;

use std::sync::Arc;
use tokio::sync::oneshot::Receiver; // If dud_proxy_loop uses it
use tokio::sync::{mpsc, watch, Mutex};
use tokio::time::Duration;
use uuid::Uuid;

use tracing::{debug, error, info, warn};


pub const STUDIO_PLUGIN_PORT: u16 = 44755;
const LONG_POLL_DURATION: Duration = Duration::from_secs(15);

// DiscoveredTool struct
#[derive(Clone, Debug)]
pub struct DiscoveredTool {
    pub file_path: PathBuf,
}

// discover_luau_tools function
pub fn discover_luau_tools(tools_dir_path: &Path) -> HashMap<String, DiscoveredTool> {
    let mut tools = HashMap::new();

    info!("Attempting to discover Luau tools in: {:?}", tools_dir_path);
    if !tools_dir_path.exists() {
        warn!("Luau tools directory does not exist: {:?}", tools_dir_path);
        return tools;
    }
    if !tools_dir_path.is_dir() {
        error!("Luau tools path is not a directory: {:?}", tools_dir_path);
        return tools;
    }

    match fs::read_dir(tools_dir_path) {
        Ok(entries) => {
            for entry in entries.filter_map(Result::ok) {
                let path = entry.path();
                if path.is_file() && path.extension().and_then(|s| s.to_str()) == Some("luau") {
                    if let Some(tool_name) = path.file_stem().and_then(|s| s.to_str()).map(String::from) {
                        info!("Discovered Luau tool: {} at {:?}", tool_name, path);
                        tools.insert(tool_name, DiscoveredTool { file_path: path });

                    } else {
                        warn!("Could not convert tool name (file stem) to string for path: {:?}", path);

                    }
                }
            }
        }
        Err(e) => {
            error!("Failed to read Luau tools directory {:?}: {}", tools_dir_path, e);
        }
    }

    if tools.is_empty() {
        info!("No Luau tools discovered or directory was empty: {:?}", tools_dir_path);
    } else {
        info!("Successfully discovered {} Luau tools: [{}]", tools.len(), tools.keys().cloned().collect::<Vec<String>>().join(", "));
    }
    tools
}

// AppState struct and ::new()

pub struct AppState {
    process_queue: VecDeque<ToolArguments>,
    output_map: HashMap<Uuid, mpsc::UnboundedSender<Result<String, McpError>>>,
    waiter: watch::Receiver<()>,
    trigger: watch::Sender<()>,
    discovered_luau_tools: HashMap<String, DiscoveredTool>,
}
pub type PackedState = Arc<Mutex<AppState>>;

impl AppState {
    pub fn new() -> Self {
        let (trigger, waiter) = watch::channel(());

        // Corrected path finding logic for AppState::new()
        let base_path = env::current_exe().ok()
            .and_then(|p| p.parent().map(PathBuf::from)) // target/debug or target/release
            .and_then(|p| p.parent().map(PathBuf::from)) // target
            .and_then(|p| p.parent().map(PathBuf::from)) // project root
            .unwrap_or_else(|| PathBuf::from(".")); // Default to current dir if path fails

        // Corrected fallback path for consistency
        let tools_dir_pathbuf = base_path.join("plugin/src/Tools");

        info!("Attempting to discover Luau tools in: {:?}", tools_dir_pathbuf);
        let discovered_tools = discover_luau_tools(&tools_dir_pathbuf); // Pass by reference
        if discovered_tools.is_empty() {
            warn!("No Luau tools discovered in {:?}. Ensure path is correct and .luau files exist.", tools_dir_pathbuf);
        }


        Self {
            process_queue: VecDeque::new(),
            output_map: HashMap::new(),
            waiter,
            trigger,

            discovered_luau_tools: discovered_tools,

        }
    }
}

#[derive(rmcp::serde::Deserialize, rmcp::serde::Serialize, Clone, Debug)]
pub enum ToolArgumentValues {
    RunCommand { command: String },
    InsertModel { query: String },
    ExecuteLuauByName {
        tool_name: String,
        arguments_json: String,
    }
}

#[derive(rmcp::serde::Deserialize, rmcp::serde::Serialize, Clone, Debug)]
pub struct ToolArguments {
    args: ToolArgumentValues,
    id: Option<Uuid>,
}

impl ToolArguments {
     fn new_with_id(args_values: ToolArgumentValues) -> (Self, Uuid) {
         let id = Uuid::new_v4();
         (
             Self {
                 args: args_values,
                 id: Some(id),
             },
             id,
         )
     }
}


// RunCommandResponse struct
#[derive(rmcp::serde::Deserialize, rmcp::serde::Serialize, Clone, Debug)]
pub struct RunCommandResponse {
    response: String,

    id: Uuid,
}

// RBXStudioServer struct and ::new()
#[derive(Clone)]
pub struct RBXStudioServer {
    state: PackedState,
}

impl RBXStudioServer {
    pub fn new(state: PackedState) -> Self {
        Self { state }
    }

    async fn generic_tool_run(&self, args_values: ToolArgumentValues) -> Result<CallToolResult, McpError> {
         let (command_with_wrapper_id, id) = ToolArguments::new_with_id(args_values);
<<<<<<< HEAD
         info!(target: "mcp_server::generic_tool_run", request_id = %id, "Queueing command for plugin (args temporarily removed from this log)");
=======
         info!(target: "mcp_server::generic_tool_run", request_id = %id, command_args = ?command_with_wrapper_id.args, "Queueing command for plugin");
>>>>>>> 1c5d597b
         debug!("Queueing command for plugin: {:?}", command_with_wrapper_id.args);
         let (tx, mut rx) = mpsc::unbounded_channel::<Result<String, McpError>>();
         let trigger = {
             let mut state = self.state.lock().await;
             state.process_queue.push_back(command_with_wrapper_id);
             state.output_map.insert(id, tx);
             state.trigger.clone()
         };

         info!(target: "mcp_server::generic_tool_run", request_id = %id, "Attempting to send trigger");
         let send_result = trigger.send(());
         info!(target: "mcp_server::generic_tool_run", request_id = %id, send_result = ?send_result, "Trigger send attempt completed");

         send_result.map_err(|e| McpError::internal_error(format!("Unable to trigger send for plugin: {e}"), None))?;

         info!(target: "mcp_server::generic_tool_run", request_id = %id, "Trigger successfully sent (no error returned by map_err)"); // Changed log message for clarity
         info!(target: "mcp_server::generic_tool_run", request_id = %id, "Waiting for plugin response from channel");
         let result_from_plugin_result = rx.recv().await
             .ok_or_else(|| McpError::internal_error("Plugin response channel closed unexpectedly.", None))?;

         match &result_from_plugin_result {
            Ok(res_str) => info!(target: "mcp_server::generic_tool_run", request_id = %id, response_len = res_str.len(), "Received successful response from plugin channel"),
            Err(e) => warn!(target: "mcp_server::generic_tool_run", request_id = %id, error = ?e, "Received error from plugin channel"),
         }

         {
             let mut state = self.state.lock().await;
             state.output_map.remove(&id);
         }

         match result_from_plugin_result {
            Ok(res_str) => {
                debug!("Received success from plugin, sending to MCP client: {:?}", res_str);
                Ok(CallToolResult::success(vec![Content::text(res_str)]))
            }
            Err(mcp_err) => {


                error!("Received error from plugin for id {}: {:?}", id, mcp_err);
                Ok(CallToolResult::error(vec![Content::text(mcp_err.to_string())]))
            }
        }
    }
}



#[tool(tool_box)]
impl ServerHandler for RBXStudioServer {
    fn get_info(&self) -> ServerInfo {
        let mut base_capabilities = ServerCapabilities::builder().enable_tools().build();
        if let Some(tools_caps) = base_capabilities.tools.as_mut() {
            tools_caps.list_changed = Some(true); // Explicitly set list_changed
        } else {
            // This case should ideally not happen if enable_tools() guarantees Some(ToolsCapability::default())
            base_capabilities.tools = Some(ToolsCapability { list_changed: Some(true) });
        }

        // Luau tool discovery and processing is simplified to just logging.
        // No `tools_map` or `rmcp::model::Tool` construction needed here anymore.
        if let Ok(app_state) = self.state.try_lock() {
            for (tool_name, _) in &app_state.discovered_luau_tools { // Changed _discovered_tool to _
                tracing::info!("Discovered Luau tool (not added to capabilities.tools due to API limitations): {}", tool_name);
            }
        } else {
            tracing::warn!("Could not lock AppState in get_info to add Luau tools to capabilities. Proceeding with macro-defined tools only.");
        }

        // base_capabilities.tools will remain as initialized by ServerCapabilities::builder().enable_tools().build();
        // and potentially modified by setting list_changed.
        // Luau tools are not merged back.

        ServerInfo {
            protocol_version: ProtocolVersion::V_2025_03_26,

            server_info: Implementation::from_build_env(),
            instructions: Some(
                "Use 'execute_discovered_luau_tool' to run Luau scripts by name (e.g., CreateInstance, RunCode). Also available: run_command (direct Luau string), insert_model.".to_string()
            ),
            capabilities: base_capabilities, // Return the modified base_capabilities
        }
    }
}


#[tool(tool_box)]
impl RBXStudioServer {
    #[tool(description = "Runs a raw Luau command string in Roblox Studio.")]

    async fn run_command(
        &self,
        #[tool(param)] #[schemars(description = "The Luau code to execute.")] command: String,
    ) -> Result<CallToolResult, McpError> {

        self.generic_tool_run(ToolArgumentValues::RunCommand { command }).await

    }

    #[tool(description = "Inserts a model from the Roblox marketplace into the workspace.")]
    async fn insert_model(
        &self,
        #[tool(param)] #[schemars(description = "Query to search for the model.")] query: String,
    ) -> Result<CallToolResult, McpError> {
        self.generic_tool_run(ToolArgumentValues::InsertModel { query }).await
    }

    #[tool(description = "Executes a specific Luau tool script by its name with given arguments.")]
    async fn execute_discovered_luau_tool(
        &self,
        #[tool(param)] #[schemars(description = "Name of the Luau tool file (without .luau extension) to execute.")] tool_name: String,
        #[tool(param)] #[schemars(description = "A JSON string representing arguments for the Luau tool.")] tool_arguments_str: String,
    ) -> Result<CallToolResult, McpError> {
        info!(target: "mcp_server::execute_luau", tool_name = %tool_name, args_json = %tool_arguments_str, "Executing Luau tool by name");
        let app_state = self.state.lock().await;
        if !app_state.discovered_luau_tools.contains_key(&tool_name) {
            warn!("Attempted to execute unknown Luau tool: {}", tool_name);
            return Ok(CallToolResult::error(vec![Content::text(format!("Luau tool '{}' not found by server.", tool_name))]));
        }
        if let Some(discovered_tool_info) = app_state.discovered_luau_tools.get(&tool_name) {
            info!(target: "mcp_server::execute_luau", tool_name = %tool_name, script_path = ?discovered_tool_info.file_path, "Found Luau script path");
        }

        self.generic_tool_run(ToolArgumentValues::ExecuteLuauByName {
            tool_name,
            arguments_json: tool_arguments_str,
        }).await
    }
}

pub async fn response_handler(
     State(state): State<PackedState>,
     Json(payload): Json<RunCommandResponse>,
 ) -> Result<impl IntoResponse, StatusCode> {
     debug!("Received reply from studio plugin: {:?}", payload);
     let mut app_state = state.lock().await;
     if let Some(tx) = app_state.output_map.remove(&payload.id) {

         if let Err(_e) = tx.send(Ok(payload.response)) { // Plugin sends string, which could be success JSON or error JSON

             error!("Failed to send plugin response to internal channel for id: {}", payload.id);
         }
     } else {
         warn!("Received response for unknown or already handled id: {}", payload.id);
     }
     Ok(StatusCode::OK)
 }

 pub async fn request_handler(State(state): State<PackedState>) -> Result<impl IntoResponse, StatusCode> {
     let timeout_result = tokio::time::timeout(LONG_POLL_DURATION, async {
         loop {
             let mut waiter = {
                 let mut app_state_locked = state.lock().await;
                 if let Some(task_with_id) = app_state_locked.process_queue.pop_front() {
                     return Ok::<_, McpError>(Json(task_with_id));
                 }
                 app_state_locked.waiter.clone()
             };
             if waiter.changed().await.is_err() {
                 error!("Waiter channel closed, MCP server might be shutting down.");

                 return Err(McpError::internal_error("Server shutting down, poll aborted.".to_string(), None));
             }
         }
     }).await;

     match timeout_result {
         Ok(Ok(json_response)) => Ok(json_response.into_response()),
         Ok(Err(mcp_err)) => {
             warn!("Request handler loop error: {:?}", mcp_err);
             Ok((StatusCode::INTERNAL_SERVER_ERROR, format!("Server error: {}", mcp_err.message)).into_response())
         }
         Err(_timeout_err) => {
             Ok((StatusCode::NO_CONTENT).into_response())
         }
     }
 }

 pub async fn proxy_handler(
     State(state): State<PackedState>,
     Json(command_with_id): Json<ToolArguments>,
 ) -> Result<impl IntoResponse, StatusCode> {
     let id = command_with_id.id.ok_or_else(|| {
         error!("Proxy command received with no ID: {:?}", command_with_id.args);
         StatusCode::BAD_REQUEST
     })?;
     debug!("Received request to proxy: {:?} for ID: {}", command_with_id.args, id);
     let (tx, mut rx) = mpsc::unbounded_channel();
     {
         let mut app_state = state.lock().await;
         app_state.process_queue.push_back(command_with_id);
         app_state.output_map.insert(id, tx);
         _ = app_state.trigger.send(());
     }


     match tokio::time::timeout(LONG_POLL_DURATION + Duration::from_secs(5), rx.recv()).await {
         Ok(Some(Ok(response_str))) => {
             Ok(Json(RunCommandResponse { response: response_str, id }).into_response())
         }
         Ok(Some(Err(mcp_err))) => {
             error!("Error proxied from tool execution for id {}: {:?}", id, mcp_err);

             Ok((StatusCode::INTERNAL_SERVER_ERROR, format!("Proxied error: {}", mcp_err.message)).into_response())

         }
         Ok(None) => {
             error!("Proxy: Response channel closed for id {}", id);
             Err(StatusCode::INTERNAL_SERVER_ERROR)
         }
         Err(_timeout_err) => {
             error!("Proxy: Timeout waiting for response for id {}", id);
             state.lock().await.output_map.remove(&id);
             Err(StatusCode::GATEWAY_TIMEOUT)
         }
     }
 }

 pub async fn dud_proxy_loop(state: PackedState, mut exit_rx: Receiver<()>) {
     let client = reqwest::Client::new();
     info!("Dud proxy loop started. Polling for tasks to send to actual HTTP plugin endpoint.");

     loop {

         let task_to_proxy = tokio::select! {
            biased; // Process exit signal with higher priority
            _ = &mut exit_rx => {
                info!("Dud proxy loop received exit signal.");
                None // Will break the loop
            }
            // Wait for a new task to be available, or for the exit signal
            res = async {
                let mut waiter = state.lock().await.waiter.clone();
                waiter.changed().await.map_err(|e| {
                    error!("Dud proxy: Waiter channel closed. Error: {:?}", e);
                    e
                })
            } => {
                if res.is_err() {
                    None // Break the loop if channel closed
                } else {
                    let mut app_state_locked = state.lock().await;
                    app_state_locked.process_queue.pop_front()
                }
            }
        };

        if let Some(ref task_with_id) = task_to_proxy {
            let task_id = task_with_id.id.expect("Task in queue should have an ID for proxy");
            info!(target: "mcp_server::dud_proxy_loop", task_id = %task_id, args = ?task_with_id.args, "Popped task from process_queue");
            debug!("Dud proxy: Sending task {:?} (ID: {}) to /proxy endpoint", task_with_id.args, task_id);

            let request_url = format!("http://127.0.0.1:{}/proxy", STUDIO_PLUGIN_PORT);
            info!(target: "mcp_server::dud_proxy_loop", task_id = %task_id, url = %request_url, payload_args = ?task_with_id.args, "Sending HTTP POST to plugin");
            let res = client
                .post(request_url)
                .json(&task_with_id)
                .send()
                .await;

            match res {
                Ok(response) => {
                    let response_status = response.status(); // Consistent name
                    info!(target: "mcp_server::dud_proxy_loop", task_id = %task_id, status = %response_status, "Received HTTP response from plugin");
                    // Read text first for logging in case JSON parsing fails
                    let response_text_for_logging = match response.text().await {
                        Ok(text) => text,
                        Err(_) => "[Could not read response text]".to_string(),
                    };

                    if response_status.is_success() {
                        match rmcp::serde_json::from_str::<RunCommandResponse>(&response_text_for_logging) {
                            Ok(run_command_response) => {
                                info!(target: "mcp_server::dud_proxy_loop", task_id = %task_id, "Sending successful decoded response to internal channel");
                                if let Some(tx) = state.lock().await.output_map.remove(&task_id) {
                                    if tx.send(Ok(run_command_response.response)).is_err() {
                                        error!(target: "mcp_server::dud_proxy_loop", task_id = %task_id, "Failed to send proxied response to internal channel for id (channel closed or full)");
                                    } else {
                                        debug!("Dud proxy: Successfully forwarded response for task ID: {}", task_id);
                                    }
                                } else {
                                    warn!("Dud proxy: No sender found in output_map for proxied task ID: {}", task_id);
                                }
                            }
                            Err(e) => {
                                // Ensure this error log uses response_status
                                error!(target: "mcp_server::dud_proxy_loop", task_id = %task_id, error = ?e, status = %response_status, body = %response_text_for_logging, "Failed to decode RunCommandResponse from /proxy endpoint");
                                if let Some(tx) = state.lock().await.output_map.remove(&task_id) {
                                    info!(target: "mcp_server::dud_proxy_loop", task_id = %task_id, "Sending decoding error to internal channel");
                                    _ = tx.send(Err(McpError::internal_error(format!("Dud proxy failed to decode response: {}", e), None)));
                                }
                            }
                        }
                    } else {
                        // Ensure this error log uses response_status
                        error!(target: "mcp_server::dud_proxy_loop", task_id = %task_id, status = %response_status, body = %response_text_for_logging, "Request to /proxy endpoint failed");
                        if let Some(tx) = state.lock().await.output_map.remove(&task_id) {
                             info!(target: "mcp_server::dud_proxy_loop", task_id = %task_id, "Sending HTTP error to internal channel"); // Added info log before sending error
                             _ = tx.send(Err(McpError::internal_error(format!("Dud proxy failed with status {}", response_status), None)));
                        }
                    }
                }
                Err(e) => {
                    error!(target: "mcp_server::dud_proxy_loop", task_id = %task_id, error = ?e, "Failed to send HTTP request to /proxy endpoint");
                    if let Some(tx) = state.lock().await.output_map.remove(&task_id) {
                       info!(target: "mcp_server::dud_proxy_loop", task_id = %task_id, "Sending HTTP request error to internal channel");
                       _ = tx.send(Err(McpError::internal_error(format!("Dud proxy failed to send request: {}",e ), None)));
                    }
                }
            }
        } else {
            // task_to_proxy is None, meaning either exit signal or waiter error from select!
            info!("Dud proxy loop: No task obtained from select (possibly exit signal or waiter error). Exiting.");
            break; // Exit the loop
        }
        // Sleep only if a task was processed and loop is not breaking
        if task_to_proxy.is_some() {
            tokio::time::sleep(Duration::from_millis(10)).await;
        }
     }
     info!("Dud proxy loop finished.");
 }<|MERGE_RESOLUTION|>--- conflicted
+++ resolved
@@ -174,11 +174,9 @@
 
     async fn generic_tool_run(&self, args_values: ToolArgumentValues) -> Result<CallToolResult, McpError> {
          let (command_with_wrapper_id, id) = ToolArguments::new_with_id(args_values);
-<<<<<<< HEAD
+
          info!(target: "mcp_server::generic_tool_run", request_id = %id, "Queueing command for plugin (args temporarily removed from this log)");
-=======
-         info!(target: "mcp_server::generic_tool_run", request_id = %id, command_args = ?command_with_wrapper_id.args, "Queueing command for plugin");
->>>>>>> 1c5d597b
+
          debug!("Queueing command for plugin: {:?}", command_with_wrapper_id.args);
          let (tx, mut rx) = mpsc::unbounded_channel::<Result<String, McpError>>();
          let trigger = {
