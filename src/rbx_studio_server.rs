
// Necessary imports
use crate::error::Result;
use axum::http::StatusCode;
use axum::response::IntoResponse;
use axum::{extract::State, Json};
// color_eyre is not directly used, McpError handles errors.
use rmcp::model::{
    CallToolResult, Content, /*ErrorData,*/ Implementation, ProtocolVersion, ServerCapabilities, // ErrorData removed

<<<<<<< HEAD
    ServerInfo,
=======
    ServerInfo, ToolDefinition, ToolSchema,
>>>>>>> aa2f19de

};
use rmcp::{ToolDefinition, ToolSchema};
use rmcp::tool;
use rmcp::{Error as McpError, ServerHandler};

use std::collections::{HashMap, VecDeque};
use std::path::{Path, PathBuf};
use std::fs;
use std::env;

use std::sync::Arc;
use tokio::sync::oneshot::Receiver; // If dud_proxy_loop uses it
use tokio::sync::{mpsc, watch, Mutex};
use tokio::time::Duration;
use uuid::Uuid;

use tracing::{debug, error, info, warn};


pub const STUDIO_PLUGIN_PORT: u16 = 44755;
const LONG_POLL_DURATION: Duration = Duration::from_secs(15);

// DiscoveredTool struct
#[derive(Clone, Debug)]
pub struct DiscoveredTool {
    pub file_path: PathBuf,
}

// discover_luau_tools function
pub fn discover_luau_tools(tools_dir_path: &Path) -> HashMap<String, DiscoveredTool> {
    let mut tools = HashMap::new();

    info!("Attempting to discover Luau tools in: {:?}", tools_dir_path);
    if !tools_dir_path.exists() {
        warn!("Luau tools directory does not exist: {:?}", tools_dir_path);
        return tools;
    }
    if !tools_dir_path.is_dir() {
        error!("Luau tools path is not a directory: {:?}", tools_dir_path);
        return tools;
    }

    match fs::read_dir(tools_dir_path) {
        Ok(entries) => {
            for entry in entries.filter_map(Result::ok) {
                let path = entry.path();
                if path.is_file() && path.extension().and_then(|s| s.to_str()) == Some("luau") {
                    if let Some(tool_name) = path.file_stem().and_then(|s| s.to_str()).map(String::from) {
                        info!("Discovered Luau tool: {} at {:?}", tool_name, path);
                        tools.insert(tool_name, DiscoveredTool { file_path: path });

                    } else {
                        warn!("Could not convert tool name (file stem) to string for path: {:?}", path);

                    }
                }
            }
        }
        Err(e) => {
            error!("Failed to read Luau tools directory {:?}: {}", tools_dir_path, e);
        }
    }

    if tools.is_empty() {
        info!("No Luau tools discovered or directory was empty: {:?}", tools_dir_path);
    } else {
        info!("Successfully discovered {} Luau tools: [{}]", tools.len(), tools.keys().cloned().collect::<Vec<String>>().join(", "));
    }
    tools
}

// AppState struct and ::new()

pub struct AppState {
    process_queue: VecDeque<ToolArguments>,
    output_map: HashMap<Uuid, mpsc::UnboundedSender<Result<String, McpError>>>,
    waiter: watch::Receiver<()>,
    trigger: watch::Sender<()>,
    discovered_luau_tools: HashMap<String, DiscoveredTool>,
}
pub type PackedState = Arc<Mutex<AppState>>;

impl AppState {
    pub fn new() -> Self {
        let (trigger, waiter) = watch::channel(());

        // Corrected path finding logic for AppState::new()
        let base_path = env::current_exe().ok()
            .and_then(|p| p.parent().map(PathBuf::from)) // target/debug or target/release
            .and_then(|p| p.parent().map(PathBuf::from)) // target
            .and_then(|p| p.parent().map(PathBuf::from)) // project root
            .unwrap_or_else(|| PathBuf::from(".")); // Default to current dir if path fails

        // Corrected fallback path for consistency
        let tools_dir_pathbuf = base_path.join("plugin/src/Tools");

        info!("Attempting to discover Luau tools in: {:?}", tools_dir_pathbuf);
        let discovered_tools = discover_luau_tools(&tools_dir_pathbuf); // Pass by reference
        if discovered_tools.is_empty() {
            warn!("No Luau tools discovered in {:?}. Ensure path is correct and .luau files exist.", tools_dir_pathbuf);
        }


        Self {
            process_queue: VecDeque::new(),
            output_map: HashMap::new(),
            waiter,
            trigger,

            discovered_luau_tools: discovered_tools,

        }
    }
}

#[derive(rmcp::serde::Deserialize, rmcp::serde::Serialize, Clone, Debug)]
pub enum ToolArgumentValues {
    RunCommand { command: String },
    InsertModel { query: String },
    ExecuteLuauByName {
        tool_name: String,
        arguments_json: String,
    }
}

#[derive(rmcp::serde::Deserialize, rmcp::serde::Serialize, Clone, Debug)]
pub struct ToolArguments {
    args: ToolArgumentValues,
    id: Option<Uuid>,
}

impl ToolArguments {
     fn new_with_id(args_values: ToolArgumentValues) -> (Self, Uuid) {
         let id = Uuid::new_v4();
         (
             Self {
                 args: args_values,
                 id: Some(id),
             },
             id,
         )
     }
}


// RunCommandResponse struct
#[derive(rmcp::serde::Deserialize, rmcp::serde::Serialize, Clone, Debug)]
pub struct RunCommandResponse {
    response: String,

    id: Uuid,
}

// RBXStudioServer struct and ::new()
#[derive(Clone)]
pub struct RBXStudioServer {
    state: PackedState,
}

impl RBXStudioServer {
    pub fn new(state: PackedState) -> Self {
        Self { state }
    }

    async fn generic_tool_run(&self, args_values: ToolArgumentValues) -> Result<CallToolResult, McpError> {
         let (command_with_wrapper_id, id) = ToolArguments::new_with_id(args_values);
         debug!("Queueing command for plugin: {:?}", command_with_wrapper_id.args);
         let (tx, mut rx) = mpsc::unbounded_channel::<Result<String, McpError>>();
         let trigger = {
             let mut state = self.state.lock().await;
             state.process_queue.push_back(command_with_wrapper_id);
             state.output_map.insert(id, tx);
             state.trigger.clone()
         };
         trigger.send(()).map_err(|e| McpError::internal_error(format!("Unable to trigger send for plugin: {e}"), None))?;

         let result_from_plugin_result = rx.recv().await
             .ok_or_else(|| McpError::internal_error("Plugin response channel closed unexpectedly.", None))?;

         {
             let mut state = self.state.lock().await;
             state.output_map.remove(&id);
         }

         match result_from_plugin_result {
            Ok(res_str) => {
                debug!("Received success from plugin, sending to MCP client: {:?}", res_str);
                Ok(CallToolResult::success(vec![Content::text(res_str)]))
            }
            Err(mcp_err) => {


                error!("Received error from plugin for id {}: {:?}", id, mcp_err);
                Ok(CallToolResult::error(vec![Content::text(mcp_err.to_string())]))
            }
        }
    }
}



#[tool(tool_box)]
impl ServerHandler for RBXStudioServer {
    fn get_info(&self) -> ServerInfo {
        let mut base_capabilities = ServerCapabilities::builder().enable_tools().build();
        let mut tools_map: HashMap<String, ToolDefinition> = base_capabilities.tools.unwrap_or_default();

        if let Ok(app_state) = self.state.try_lock() {
            for (tool_name, _discovered_tool) in &app_state.discovered_luau_tools {
                if !tools_map.contains_key(tool_name) {
                    tracing::info!("Adding discovered Luau tool to capabilities: {}", tool_name);
                    tools_map.insert(
                        tool_name.clone(),
                        ToolDefinition {
                            description: Some(format!(
                                "Executes the Luau tool: {}. (Parameters are generic, actual parameters defined in Luau script)",
                                tool_name
                            )),
                            // Using a generic object schema, assuming Luau script handles its own args.
                            // Actual parameters would ideally be parsed from comments in the Luau files in the future.
                            parameters: Some(ToolSchema::object_builder().build()),
                        },
                    );
                } else {
                    tracing::warn!("Luau tool name conflict with an existing tool: {}. Luau tool not added.", tool_name);
                }
            }
        } else {
            tracing::warn!("Could not lock AppState in get_info to add Luau tools to capabilities. Proceeding with macro-defined tools only.");
        }
        base_capabilities.tools = Some(tools_map);

        ServerInfo {
            protocol_version: ProtocolVersion::V_2025_03_26,

            server_info: Implementation::from_build_env(),
            instructions: Some(
                "Use 'execute_discovered_luau_tool' to run Luau scripts by name (e.g., CreateInstance, RunCode). Also available: run_command (direct Luau string), insert_model.".to_string()
            ),
            capabilities: ServerCapabilities::default(),
        }
    }
}


#[tool(tool_box)]
impl RBXStudioServer {
    #[tool(description = "Runs a raw Luau command string in Roblox Studio.")]

    async fn run_command(
        &self,
        #[tool(param)] #[schemars(description = "The Luau code to execute.")] command: String,
    ) -> Result<CallToolResult, McpError> {

        self.generic_tool_run(ToolArgumentValues::RunCommand { command }).await

    }

    #[tool(description = "Inserts a model from the Roblox marketplace into the workspace.")]
    async fn insert_model(
        &self,
        #[tool(param)] #[schemars(description = "Query to search for the model.")] query: String,
    ) -> Result<CallToolResult, McpError> {
        self.generic_tool_run(ToolArgumentValues::InsertModel { query }).await
    }

    #[tool(description = "Executes a specific Luau tool script by its name with given arguments.")]
    async fn execute_discovered_luau_tool(
        &self,
        #[tool(param)] #[schemars(description = "Name of the Luau tool file (without .luau extension) to execute.")] tool_name: String,
        #[tool(param)] #[schemars(description = "A JSON string representing arguments for the Luau tool.")] tool_arguments_str: String,
    ) -> Result<CallToolResult, McpError> {
        let app_state = self.state.lock().await;
        if !app_state.discovered_luau_tools.contains_key(&tool_name) {
            warn!("Attempted to execute unknown Luau tool: {}", tool_name);
            return Ok(CallToolResult::error(vec![Content::text(format!("Luau tool '{}' not found by server.", tool_name))]));
        }

        self.generic_tool_run(ToolArgumentValues::ExecuteLuauByName {
            tool_name,
            arguments_json: tool_arguments_str,
        }).await
    }
}

pub async fn response_handler(
     State(state): State<PackedState>,
     Json(payload): Json<RunCommandResponse>,
 ) -> Result<impl IntoResponse, StatusCode> {
     debug!("Received reply from studio plugin: {:?}", payload);
     let mut app_state = state.lock().await;
     if let Some(tx) = app_state.output_map.remove(&payload.id) {

         if let Err(_e) = tx.send(Ok(payload.response)) { // Plugin sends string, which could be success JSON or error JSON

             error!("Failed to send plugin response to internal channel for id: {}", payload.id);
         }
     } else {
         warn!("Received response for unknown or already handled id: {}", payload.id);
     }
     Ok(StatusCode::OK)
 }

 pub async fn request_handler(State(state): State<PackedState>) -> Result<impl IntoResponse, StatusCode> {
     let timeout_result = tokio::time::timeout(LONG_POLL_DURATION, async {
         loop {
             let mut waiter = {
                 let mut app_state_locked = state.lock().await;
                 if let Some(task_with_id) = app_state_locked.process_queue.pop_front() {
                     return Ok::<_, McpError>(Json(task_with_id));
                 }
                 app_state_locked.waiter.clone()
             };
             if waiter.changed().await.is_err() {
                 error!("Waiter channel closed, MCP server might be shutting down.");

                 return Err(McpError::internal_error("Server shutting down, poll aborted.".to_string(), None));
             }
         }
     }).await;

     match timeout_result {
         Ok(Ok(json_response)) => Ok(json_response.into_response()),
         Ok(Err(mcp_err)) => {
             warn!("Request handler loop error: {:?}", mcp_err);
             Ok((StatusCode::INTERNAL_SERVER_ERROR, format!("Server error: {}", mcp_err.message)).into_response())
         }
         Err(_timeout_err) => {
             Ok((StatusCode::NO_CONTENT).into_response())
         }
     }
 }

 pub async fn proxy_handler(
     State(state): State<PackedState>,
     Json(command_with_id): Json<ToolArguments>,
 ) -> Result<impl IntoResponse, StatusCode> {
     let id = command_with_id.id.ok_or_else(|| {
         error!("Proxy command received with no ID: {:?}", command_with_id.args);
         StatusCode::BAD_REQUEST
     })?;
     debug!("Received request to proxy: {:?} for ID: {}", command_with_id.args, id);
     let (tx, mut rx) = mpsc::unbounded_channel();
     {
         let mut app_state = state.lock().await;
         app_state.process_queue.push_back(command_with_id);
         app_state.output_map.insert(id, tx);
         _ = app_state.trigger.send(());
     }


     match tokio::time::timeout(LONG_POLL_DURATION + Duration::from_secs(5), rx.recv()).await {
         Ok(Some(Ok(response_str))) => {
             Ok(Json(RunCommandResponse { response: response_str, id }).into_response())
         }
         Ok(Some(Err(mcp_err))) => {
             error!("Error proxied from tool execution for id {}: {:?}", id, mcp_err);

             Ok((StatusCode::INTERNAL_SERVER_ERROR, format!("Proxied error: {}", mcp_err.message)).into_response())

         }
         Ok(None) => {
             error!("Proxy: Response channel closed for id {}", id);
             Err(StatusCode::INTERNAL_SERVER_ERROR)
         }
         Err(_timeout_err) => {
             error!("Proxy: Timeout waiting for response for id {}", id);
             state.lock().await.output_map.remove(&id);
             Err(StatusCode::GATEWAY_TIMEOUT)
         }
     }
 }

 pub async fn dud_proxy_loop(state: PackedState, mut exit_rx: Receiver<()>) {
     let client = reqwest::Client::new();
     info!("Dud proxy loop started. Polling for tasks to send to actual HTTP plugin endpoint.");

     loop {

         let task_to_proxy = tokio::select! {
            biased; // Process exit signal with higher priority
            _ = &mut exit_rx => {
                info!("Dud proxy loop received exit signal.");
                None // Will break the loop
            }
            // Wait for a new task to be available, or for the exit signal
            res = async {
                let mut waiter = state.lock().await.waiter.clone();
                waiter.changed().await.map_err(|e| {
                    error!("Dud proxy: Waiter channel closed. Error: {:?}", e);
                    e
                })
            } => {
                if res.is_err() {
                    None // Break the loop if channel closed
                } else {
                    let mut app_state_locked = state.lock().await;
                    app_state_locked.process_queue.pop_front()
                }
            }
        };

        if let Some(ref task_with_id) = task_to_proxy {
            let task_id = task_with_id.id.expect("Task in queue should have an ID for proxy");
            debug!("Dud proxy: Sending task {:?} (ID: {}) to /proxy endpoint", task_with_id.args, task_id);

            let res = client
                .post(format!("http://127.0.0.1:{}/proxy", STUDIO_PLUGIN_PORT))
                .json(&task_with_id)
                .send()
                .await;

            match res {
                Ok(response) => {
                    let response_status = response.status();
                    // Read text first for logging in case JSON parsing fails
                    let response_text_for_logging = match response.text().await {
                        Ok(text) => text,
                        Err(_) => "[Could not read response text]".to_string(),
                    };

                    if response_status.is_success() {
                        match rmcp::serde_json::from_str::<RunCommandResponse>(&response_text_for_logging) {
                            Ok(run_command_response) => {
                                if let Some(tx) = state.lock().await.output_map.remove(&task_id) {
                                    if tx.send(Ok(run_command_response.response)).is_err() {
                                        error!("Dud proxy: Failed to send proxied response to internal channel for id: {}", task_id);
                                    } else {
                                        debug!("Dud proxy: Successfully forwarded response for task ID: {}", task_id);
                                    }
                                } else {
                                    warn!("Dud proxy: No sender found in output_map for proxied task ID: {}", task_id);
                                }
                            }
                            Err(e) => {
                                error!("Dud proxy: Failed to decode RunCommandResponse from /proxy endpoint: {}. Status: {}. Body: {:?}", e, response_status, response_text_for_logging);
                                if let Some(tx) = state.lock().await.output_map.remove(&task_id) {
                                    _ = tx.send(Err(McpError::internal_error(format!("Dud proxy failed to decode response: {}", e), None)));
                                }
                            }
                        }
                    } else {
                        error!("Dud proxy: Request to /proxy endpoint failed with status: {}. Body: {:?}", response_status, response_text_for_logging);
                        if let Some(tx) = state.lock().await.output_map.remove(&task_id) {
                             _ = tx.send(Err(McpError::internal_error(format!("Dud proxy failed with status {}", response_status), None)));
                        }
                    }
                }
                Err(e) => {
                    error!("Dud proxy: Failed to send request to /proxy endpoint: {}", e);
                    if let Some(tx) = state.lock().await.output_map.remove(&task_id) {
                       _ = tx.send(Err(McpError::internal_error(format!("Dud proxy failed to send request: {}",e ), None)));
                    }
                }
            }
        } else {
            // task_to_proxy is None, meaning either exit signal or waiter error from select!
            info!("Dud proxy loop: No task obtained from select (possibly exit signal or waiter error). Exiting.");
            break; // Exit the loop
        }
        // Sleep only if a task was processed and loop is not breaking
        if task_to_proxy.is_some() {
            tokio::time::sleep(Duration::from_millis(10)).await;
        }
     }
     info!("Dud proxy loop finished.");
 }<|MERGE_RESOLUTION|>--- conflicted
+++ resolved
@@ -8,11 +8,9 @@
 use rmcp::model::{
     CallToolResult, Content, /*ErrorData,*/ Implementation, ProtocolVersion, ServerCapabilities, // ErrorData removed
 
-<<<<<<< HEAD
+
     ServerInfo,
-=======
-    ServerInfo, ToolDefinition, ToolSchema,
->>>>>>> aa2f19de
+
 
 };
 use rmcp::{ToolDefinition, ToolSchema};
