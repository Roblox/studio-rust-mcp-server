
// Necessary imports
use crate::error::Result;
use axum::http::StatusCode;
use axum::response::IntoResponse;
use axum::{extract::State, Json};
// color_eyre is not directly used, McpError handles errors.

use rmcp::handler::server::tool::Parameters; // This will likely be unused after refactor

use rmcp::model::{
    ServerCapabilities, ServerInfo, ProtocolVersion, Implementation, Content, CallToolResult, ToolsCapability, Schema, SchemaObject,
};
use rmcp::schemars;
use rmcp::tool;
use rmcp::tool::Schema;
use rmcp::{Error as McpError, ServerHandler};

// Corrected Schema imports
use crate::rbx_studio_server::schemars::schema::Schema;
use crate::rbx_studio_server::schemars::schema::SchemaObject;

use std::collections::{HashMap, VecDeque};
// use serde_json::Value; // Likely not needed if serde_json::Map and json! macro are used
use std::path::{Path, PathBuf};
use std::fs;
// use std::env; // Removed as unused

use std::sync::Arc;
// oneshot::Receiver for dud_proxy_loop removed as dud_proxy_loop is removed.
// oneshot::channel is used elsewhere, and its types (Sender, Receiver) are inferred or covered by `use tokio::sync::oneshot;`
use tokio::sync::{mpsc, oneshot}; // watch and Mutex removed as they are no longer used.
use tokio::time::Duration;
use uuid::Uuid;

use tracing::{debug, error, info, warn};


pub const STUDIO_PLUGIN_PORT: u16 = 44755;
// Defines the duration for which the server holds a client's long poll request (/request handler)
// if no tasks are immediately available in the queue.
// This value should be coordinated with the client's HTTP request timeout.
// If the client times out earlier than this duration, it might lead to frequent reconnections
// and potentially missed task deliveries if the client doesn't implement robust retry logic.
// If this duration is too long, it might hold server resources unnecessarily.
// "Reported timeout issues" could stem from a mismatch between this value and client expectations,
// or from overall task processing taking longer than this poll duration plus client-side timeouts.
//
// Defines the duration for which the server holds a client's long poll request (/request handler)
// if no tasks are immediately available via the StateManager. This is not for tool execution itself.
const LONG_POLL_DURATION: Duration = Duration::from_secs(15);

// Defines the maximum time generic_tool_run will wait for a response from the plugin
// (via StateManager) after a task has been dispatched. If a tool execution
// in Roblox Studio takes longer than this, the server will consider it timed out.
// This value may need tuning based on typical plugin tool performance.
const TOOL_EXECUTION_TIMEOUT: Duration = Duration::from_secs(20);

// DiscoveredTool struct
#[derive(Clone, Debug)]
pub struct DiscoveredTool {
    pub file_path: PathBuf,
}

// discover_luau_tools function
pub fn discover_luau_tools(tools_dir_path: &Path) -> HashMap<String, DiscoveredTool> {
    let mut tools = HashMap::new();

    info!("Attempting to discover Luau tools in: {:?}", tools_dir_path);
    if !tools_dir_path.exists() {
        warn!("Luau tools directory does not exist: {:?}", tools_dir_path);
        return tools;
    }
    if !tools_dir_path.is_dir() {
        error!("Luau tools path is not a directory: {:?}", tools_dir_path);
        return tools;
    }

    match fs::read_dir(tools_dir_path) {
        Ok(entries) => {
            for entry in entries.filter_map(Result::ok) {
                let path = entry.path();
                if path.is_file() && path.extension().and_then(|s| s.to_str()) == Some("luau") {
                    if let Some(tool_name) = path.file_stem().and_then(|s| s.to_str()).map(String::from) {
                        info!("Discovered Luau tool: {} at {:?}", tool_name, path);
                        tools.insert(tool_name, DiscoveredTool { file_path: path });

                    } else {
                        warn!("Could not convert tool name (file stem) to string for path: {:?}", path);

                    }
                }
            }
        }
        Err(e) => {
            error!("Failed to read Luau tools directory {:?}: {}", tools_dir_path, e);
        }
    }

    if tools.is_empty() {
        info!("No Luau tools discovered or directory was empty: {:?}", tools_dir_path);
    } else {
        info!("Successfully discovered {} Luau tools: [{}]", tools.len(), tools.keys().cloned().collect::<Vec<String>>().join(", "));
    }
    tools
}

// NOTE: Relevant tokio::sync imports (mpsc, oneshot, watch) are expected to be at the top of the file.
// Ensure Uuid, HashMap, VecDeque, Duration, tracing macros are also available.
// ToolArguments, McpError are assumed to be defined or imported in this file.

#[derive(Debug)] // Added Debug for logging
pub enum StateManagerCommand {
    AddTask {
        args: ToolArguments, // Ensure ToolArguments is a known type
        response_channel_tx: oneshot::Sender<Result<String, McpError>>, // Ensure McpError is known
    },
    TryGetTask {
        response_tx: oneshot::Sender<Option<ToolArguments>>,
    },
    PostResponse {
        task_id: Uuid,
        result: Result<String, McpError>,
    },
    CleanupTaskOnTimeout {
        task_id: Uuid,
    },
}

pub struct StateManager {
    process_queue: VecDeque<ToolArguments>,
    output_map: HashMap<Uuid, oneshot::Sender<Result<String, McpError>>>,
    task_waiters: VecDeque<oneshot::Sender<Option<ToolArguments>>>,
    // discovered_luau_tools: HashMap<String, DiscoveredTool>, // If needed
}

impl StateManager {
    pub fn new(/* discovered_luau_tools: HashMap<String, DiscoveredTool> */) -> Self {
        Self {
            process_queue: VecDeque::new(),
            output_map: HashMap::new(),
            task_waiters: VecDeque::new(),
            // discovered_luau_tools,
        }
    }

    pub async fn run(mut self, mut command_rx: mpsc::Receiver<StateManagerCommand>) {
        info!("State Manager started.");
        while let Some(command) = command_rx.recv().await {
            debug!(target: "state_manager", "Received command: {:?}", command);
            match command {
                StateManagerCommand::AddTask { args, response_channel_tx } => {
                    self.handle_add_task(args, response_channel_tx);
                }
                StateManagerCommand::TryGetTask { response_tx } => {
                    self.handle_try_get_task(response_tx);
                }
                StateManagerCommand::PostResponse { task_id, result } => {
                    self.handle_post_response(task_id, result);
                }
                StateManagerCommand::CleanupTaskOnTimeout { task_id } => {
                    self.handle_cleanup_task_on_timeout(task_id);
                }
            }
        }
        info!("State Manager stopped.");
    }


    fn handle_add_task(&mut self, args: ToolArguments, response_channel_tx: oneshot::Sender<Result<String, McpError>>) {
        let task_id = args.id.expect("TaskArguments must have an ID when added by AddTask");
        info!(target: "state_manager", task_id = %task_id, "Handling AddTask.");

        if self.output_map.insert(task_id, response_channel_tx).is_some() {
            warn!(target: "state_manager", task_id = %task_id, "Task ID already existed in output_map. Overwriting.");
        }

        if let Some(waiter_tx) = self.task_waiters.pop_front() {
            debug!(target: "state_manager", task_id = %task_id, "Fulfilling a waiting client with new task.");
            if waiter_tx.send(Some(args)).is_err() {
                warn!(target: "state_manager", task_id = %task_id, "Client that was waiting for task is gone. Task was not queued as it was consumed by send attempt.");
            }
        } else {
            debug!(target: "state_manager", task_id = %task_id, "No clients waiting. Adding task to process_queue.");
            self.process_queue.push_back(args);
        }
    }

    fn handle_try_get_task(&mut self, response_tx: oneshot::Sender<Option<ToolArguments>>) {
        if let Some(task_args) = self.process_queue.pop_front() {
            let task_id = task_args.id.unwrap_or_default(); // Assuming ID exists
            debug!(target: "state_manager", task_id = %task_id, "Dispatching queued task to client (TryGetTask).");
            if response_tx.send(Some(task_args)).is_err() {
                warn!(target: "state_manager", task_id = %task_id, "Client requesting a task (TryGetTask) disappeared. Task popped from queue and not delivered.");
                // Consider re-queueing at front if this is an issue: self.process_queue.push_front(task_args_clone);
            }
        } else {
            debug!(target: "state_manager", "No task in queue. Adding client to waitlist (TryGetTask).");
            self.task_waiters.push_back(response_tx);
        }
    }

    fn handle_post_response(&mut self, task_id: Uuid, result: Result<String, McpError>) {
        info!(target: "state_manager", task_id = %task_id, "Handling PostResponse.");
        if let Some(response_channel_tx) = self.output_map.remove(&task_id) {
            if response_channel_tx.send(result).is_err() {
                warn!(target: "state_manager", task_id = %task_id, "Failed to send result to original requester; receiver was dropped (likely timed out).");
            }
        } else {
            warn!(target: "state_manager", task_id = %task_id, "Received response for task_id not in output_map (already cleaned up or unknown).");
        }
    }

    fn handle_cleanup_task_on_timeout(&mut self, task_id: Uuid) {
        debug!(target: "state_manager", task_id = %task_id, "Handling CleanupTaskOnTimeout.");
        if self.output_map.remove(&task_id).is_none() {
            warn!(target: "state_manager", task_id = %task_id, "CleanupTaskOnTimeout requested for task_id not in output_map.");

        }
    }
}

#[derive(Clone)]
pub struct AxumSharedState {
    pub sm_command_tx: tokio::sync::mpsc::Sender<StateManagerCommand>,
}


// AppState struct and ::new() - REMOVED
// pub type PackedState = Arc<Mutex<AppState>>; - REMOVED
// impl AppState { ... } - REMOVED

#[derive(rmcp::serde::Deserialize, rmcp::serde::Serialize, Clone, Debug)]
pub enum ToolArgumentValues {
    RunCommand { command: String },
    InsertModel { query: String },
    ExecuteLuauByName {
        tool_name: String,
        arguments_json: String,
    }
}

#[derive(rmcp::serde::Deserialize, rmcp::serde::Serialize, Clone, Debug)]
pub struct ToolArguments {
    args: ToolArgumentValues,
    id: Option<Uuid>,
}

impl ToolArguments {
     fn new_with_id(args_values: ToolArgumentValues) -> (Self, Uuid) {
         let id = Uuid::new_v4();
         (
             Self {
                 args: args_values,
                 id: Some(id),
             },
             id,
         )
     }
}


// RunCommandResponse struct
#[derive(rmcp::serde::Deserialize, rmcp::serde::Serialize, Clone, Debug)]
pub struct RunCommandResponse {
    response: String,

    id: Uuid,
}

// RBXStudioServer struct and ::new()
#[derive(Clone)] // Axum state needs to be cloneable
pub struct RBXStudioServer {
    sm_command_tx: mpsc::Sender<StateManagerCommand>,
    discovered_luau_tools: Arc<HashMap<String, DiscoveredTool>>,
}

impl RBXStudioServer {
    pub fn new(sm_command_tx: mpsc::Sender<StateManagerCommand>, discovered_luau_tools: Arc<HashMap<String, DiscoveredTool>>) -> Self {
        Self { sm_command_tx, discovered_luau_tools }
    }

    // Helper function to acquire the AppState lock with a timeout.
    // This function abstracts the locking mechanism, including timeout and error handling.

    async fn generic_tool_run(&self, args_values: ToolArgumentValues) -> Result<CallToolResult, McpError> {
        let (tool_arguments_with_id, request_id) = ToolArguments::new_with_id(args_values.clone()); // Clone args_values if needed by new_with_id

        info!(target: "mcp_server::generic_tool_run", request_id = %request_id, "Preparing to send AddTask to StateManager.");
        debug!(target: "mcp_server::generic_tool_run", request_id = %request_id, args = ?tool_arguments_with_id.args, "Command details");

        let (response_tx, response_rx) = oneshot::channel::<Result<String, McpError>>();

        let command = StateManagerCommand::AddTask {
            args: tool_arguments_with_id,
            response_channel_tx: response_tx,
        };


        if self.sm_command_tx.send(command).await.is_err() {
            error!(target: "mcp_server::generic_tool_run", request_id = %request_id, "Failed to send AddTask to StateManager. It might have stopped.");
            return Err(McpError::internal_error("StateManager unavailable.", None));
        }

        info!(target: "mcp_server::generic_tool_run", request_id = %request_id, "AddTask sent. Waiting for plugin response via StateManager.");

        // Apply tool execution timeout waiting for the plugin's response via StateManager.
        match tokio::time::timeout(TOOL_EXECUTION_TIMEOUT, response_rx).await {
            Ok(Ok(Ok(response_string))) => { // Timeout didn't occur, oneshot received, Result is Ok(String)
                debug!(target: "mcp_server::generic_tool_run", request_id = %request_id, "Received successful response string from plugin: {}", response_string);
                // Attempt to deserialize response_string into a CallToolResult
                match rmcp::serde_json::from_str::<CallToolResult>(&response_string) {
                    Ok(call_tool_result) => {
                        info!(target: "mcp_server::generic_tool_run", request_id = %request_id, "Successfully deserialized plugin response into CallToolResult.");
                        Ok(call_tool_result) // Return the deserialized CallToolResult
                    }
                    Err(e) => {
                        error!(target: "mcp_server::generic_tool_run", request_id = %request_id, error = %e, "Failed to deserialize plugin response string into CallToolResult: {}", response_string);
                        // Construct an error CallToolResult indicating parsing failure
                        Err(McpError::new(
                            rmcp::model::ErrorCode::PARSE_ERROR, // Or INTERNAL_ERROR if more appropriate
                            format!("Failed to parse plugin response JSON: {}. Raw response: {}", e, response_string),
                            None
                        ))
                    }
                }
            }
            Ok(Ok(Err(mcp_error_from_plugin))) => { // Timeout didn't occur, oneshot received, Result is Err(McpError)
                error!(target: "mcp_server::generic_tool_run", request_id = %request_id, error = ?mcp_error_from_plugin, "Received error response from plugin.");
                // Ok(CallToolResult::error(vec![Content::text(mcp_error_from_plugin.to_string())])) // Original
                Err(mcp_error_from_plugin) // Propagate the McpError directly
            }

            Ok(Err(_oneshot_recv_err)) => { // Timeout didn't occur, but oneshot channel was dropped (StateManager issue)
                error!(target: "mcp_server::generic_tool_run", request_id = %request_id, "Oneshot channel for response dropped by StateManager.");
                Err(McpError::internal_error("StateManager failed to provide response.", None))
            }
            Err(_timeout_elapsed) => { // Timeout occurred waiting for response_rx
                warn!(target: "mcp_server::generic_tool_run", request_id = %request_id, "Timeout waiting for plugin response from StateManager.");
                // Inform StateManager to cleanup
                let cleanup_cmd = StateManagerCommand::CleanupTaskOnTimeout { task_id: request_id };
                if self.sm_command_tx.send(cleanup_cmd).await.is_err() {
                    error!(target: "mcp_server::generic_tool_run", request_id = %request_id, "Failed to send CleanupTaskOnTimeout to StateManager during tool execution timeout handling.");
                }


                Err(McpError::new(rmcp::model::ErrorCode::INTERNAL_ERROR, format!("Tool execution timed out after {}s.", TOOL_EXECUTION_TIMEOUT.as_secs()), None))


            }
        }
    }
}



#[tool(tool_box)]
impl ServerHandler for RBXStudioServer {
    fn get_info(&self) -> ServerInfo {
        let mut tools_list = Vec::new();

        // Define execute_discovered_luau_tool
        let exec_tool_params_props = {
            let mut props = rmcp::serde_json::Map::new();
            props.insert("tool_name".to_string(), rmcp::serde_json::json!({"type": "string", "description": "Name of the Luau tool file (without .luau extension) to execute."}));
            props.insert("tool_arguments_str".to_string(), rmcp::serde_json::json!({"type": "string", "description": "A JSON string representing arguments for the Luau tool."}));
            props
        };
<<<<<<< HEAD
        let exec_tool_schema_object_data = SchemaObject {
            properties: exec_tool_params_props.into_iter().map(|(k, v)| {
                let schema_val: Schema = rmcp::serde_json::from_value(v).expect("Failed to deserialize property JSON into Schema");
                (k, schema_val)
            }).collect(),
            required: vec!["tool_name".to_string(), "tool_arguments_str".to_string()],
=======

        let exec_tool_schema_object_data = rmcp::model::SchemaObject {
            properties: exec_tool_params_props.into_iter().map(|(k, v)| (k.into(), Schema::from_json_value(v).unwrap_or_else(|e| panic!("Failed to convert Value to Schema for exec_tool_params_props property {}: {}", k, e)) )).collect(),
            required: vec!["tool_name".to_string(), "tool_arguments_str".to_string()].into_iter().map(|s| s.into()).collect(),
>>>>>>> 24ce452a
            description: None,
            default_value: None,
            read_only: false,
            write_only: false,
            examples: None,
            all_of: None,
            any_of: None,
            one_of: None,
            not: None,
            r#if: None,
            then: None,
            r#else: None,
            format: None,
            pattern: None,
            max_length: None,
            min_length: None,
            max_items: None,
            min_items: None,
            unique_items: false,
            max_properties: None,
            min_properties: None,
            multiple_of: None,
            maximum: None,
            exclusive_maximum: None,
            minimum: None,
            exclusive_minimum: None,
            r#enum: None,
            r#const: None,
<<<<<<< HEAD
=======

>>>>>>> 24ce452a
        };
        let exec_tool = rmcp::model::Tool {
            name: "execute_discovered_luau_tool".to_string().into(),
            description: Some(format!(
                "Executes a specific Luau tool script by its name. Available Luau tools: [{}]",
                self.discovered_luau_tools.keys().cloned().collect::<Vec<String>>().join(", ")
            ).into()),
<<<<<<< HEAD
            input_schema: Some(Schema::Object(exec_tool_schema_object_data)),
            annotations: None,
=======

            input_schema: Some(Schema::Object(exec_tool_schema_object_data)),
            annotations: None,

>>>>>>> 24ce452a
        };
        tools_list.push(exec_tool);

        // Define run_command
        let run_cmd_params_props = {
            let mut props = rmcp::serde_json::Map::new();
            props.insert("command".to_string(), rmcp::serde_json::json!({"type": "string", "description": "The Luau code to execute."}));
            props
        };
<<<<<<< HEAD
        let run_cmd_schema_object_data = SchemaObject {
            properties: run_cmd_params_props.into_iter().map(|(k, v)| {
                let schema_val: Schema = rmcp::serde_json::from_value(v).expect("Failed to deserialize property JSON into Schema");
                (k, schema_val)
            }).collect(),
            required: vec!["command".to_string()],
=======

        let run_cmd_schema_object_data = rmcp::model::SchemaObject {
            properties: run_cmd_params_props.into_iter().map(|(k, v)| (k.into(), Schema::from_json_value(v).unwrap_or_else(|e| panic!("Failed to convert Value to Schema for run_cmd_params_props property {}: {}", k, e)) )).collect(),
            required: vec!["command".to_string()].into_iter().map(|s| s.into()).collect(),
>>>>>>> 24ce452a
            description: None,
            default_value: None,
            read_only: false,
            write_only: false,
            examples: None,
            all_of: None,
            any_of: None,
            one_of: None,
            not: None,
            r#if: None,
            then: None,
            r#else: None,
            format: None,
            pattern: None,
            max_length: None,
            min_length: None,
            max_items: None,
            min_items: None,
            unique_items: false,
            max_properties: None,
            min_properties: None,
            multiple_of: None,
            maximum: None,
            exclusive_maximum: None,
            minimum: None,
            exclusive_minimum: None,
            r#enum: None,
            r#const: None,
<<<<<<< HEAD
=======

>>>>>>> 24ce452a
        };
        let run_cmd_tool = rmcp::model::Tool {
            name: "run_command".to_string().into(),
            description: Some("Runs a raw Luau command string in Roblox Studio.".to_string().into()),
<<<<<<< HEAD
            input_schema: Some(Schema::Object(run_cmd_schema_object_data)),
            annotations: None,
=======

            input_schema: Some(Schema::Object(run_cmd_schema_object_data)),
            annotations: None,

>>>>>>> 24ce452a
        };
        tools_list.push(run_cmd_tool);

        // Define insert_model
        let insert_model_params_props = {
            let mut props = rmcp::serde_json::Map::new();
            props.insert("query".to_string(), rmcp::serde_json::json!({"type": "string", "description": "Query to search for the model."}));
            props
        };
<<<<<<< HEAD
        let insert_model_schema_object_data = SchemaObject {
            properties: insert_model_params_props.into_iter().map(|(k, v)| {
                let schema_val: Schema = rmcp::serde_json::from_value(v).expect("Failed to deserialize property JSON into Schema");
                (k, schema_val)
            }).collect(),
            required: vec!["query".to_string()],
=======

        let insert_model_schema_object_data = rmcp::model::SchemaObject {
            properties: insert_model_params_props.into_iter().map(|(k, v)| (k.into(), Schema::from_json_value(v).unwrap_or_else(|e| panic!("Failed to convert Value to Schema for insert_model_params_props property {}: {}", k, e)) )).collect(),
            required: vec!["query".to_string()].into_iter().map(|s| s.into()).collect(),
>>>>>>> 24ce452a
            description: None,
            default_value: None,
            read_only: false,
            write_only: false,
            examples: None,
            all_of: None,
            any_of: None,
            one_of: None,
            not: None,
            r#if: None,
            then: None,
            r#else: None,
            format: None,
            pattern: None,
            max_length: None,
            min_length: None,
            max_items: None,
            min_items: None,
            unique_items: false,
            max_properties: None,
            min_properties: None,
            multiple_of: None,
            maximum: None,
            exclusive_maximum: None,
            minimum: None,
            exclusive_minimum: None,
            r#enum: None,
            r#const: None,
<<<<<<< HEAD
=======

>>>>>>> 24ce452a
        };
        let insert_model_tool = rmcp::model::Tool {
            name: "insert_model".to_string().into(),
            description: Some("Inserts a model from the Roblox marketplace into the workspace.".to_string().into()),
<<<<<<< HEAD
            input_schema: Some(Schema::Object(insert_model_schema_object_data)),
            annotations: None,
=======

            input_schema: Some(Schema::Object(insert_model_schema_object_data)),
            annotations: None,

>>>>>>> 24ce452a
        };
        tools_list.push(insert_model_tool);

        let mut capabilities = ServerCapabilities::default();
<<<<<<< HEAD
        capabilities.tools = Some(rmcp::model::ToolsCapability(tools_list, Some(true)));
=======
        capabilities.tools = Some(ToolsCapability {

            available_tools: tools_list,

            list_changed: Some(true),
            // No other tool capabilities like 'definition_provider' are being set here.
        });
>>>>>>> 24ce452a

        if self.discovered_luau_tools.is_empty() {
            tracing::warn!("No Luau tools found in RBXStudioServer state during get_info. 'execute_discovered_luau_tool' might not list any specific scripts.");
        }

        ServerInfo {
            protocol_version: ProtocolVersion::V_2025_03_26, // Ensure ProtocolVersion is in scope
            server_info: Implementation::from_build_env(),   // Ensure Implementation is in scope
            instructions: Some(
                format!("Use 'execute_discovered_luau_tool' to run discovered Luau scripts by name. Discovered Luau tools: [{}]. Also available: run_command (direct Luau string), insert_model.",
                    self.discovered_luau_tools.keys().cloned().collect::<Vec<String>>().join(", ")
                ).into()
            ),
            capabilities,
        }
    }
}


#[tool(tool_box)]
impl RBXStudioServer {
    #[tool(description = "Runs a raw Luau command string in Roblox Studio.")]

    async fn run_command(
        &self,
        #[tool(param)] #[schemars(description = "The Luau code to execute.")] command: String,
    ) -> Result<CallToolResult, McpError> {

        self.generic_tool_run(ToolArgumentValues::RunCommand { command }).await

    }

    #[tool(description = "Inserts a model from the Roblox marketplace into the workspace.")]
    async fn insert_model(
        &self,
        #[tool(param)] #[schemars(description = "Query to search for the model.")] query: String,
    ) -> Result<CallToolResult, McpError> {
        self.generic_tool_run(ToolArgumentValues::InsertModel { query }).await
    }

    #[tool(description = "Executes a specific Luau tool script by its name with given arguments.")]
    async fn execute_discovered_luau_tool(
        &self,
        #[tool(param)] #[schemars(description = "Name of the Luau tool file (without .luau extension) to execute.")] tool_name: String,
        #[tool(param)] #[schemars(description = "A JSON string representing arguments for the Luau tool.")] tool_arguments_str: String,
    ) -> Result<CallToolResult, McpError> {
        info!(target: "mcp_server::execute_luau", tool_name = %tool_name, args_json = %tool_arguments_str, "Executing Luau tool by name");

        // Access discovered_luau_tools from self (Arc<HashMap<...>>)
        if !self.discovered_luau_tools.contains_key(&tool_name) {
            warn!("Attempted to execute unknown Luau tool: {}", tool_name);
            return Ok(CallToolResult::error(vec![Content::text(format!("Luau tool '{}' not found by server.", tool_name))]));
        }
        // Optional: Log path if needed, from self.discovered_luau_tools.get(&tool_name)
        if let Some(discovered_tool_info) = self.discovered_luau_tools.get(&tool_name) {
             info!(target: "mcp_server::execute_luau", tool_name = %tool_name, script_path = ?discovered_tool_info.file_path, "Found Luau script path from RBXStudioServer state");
        }

        self.generic_tool_run(ToolArgumentValues::ExecuteLuauByName {
            tool_name,
            arguments_json: tool_arguments_str,
        }).await
    }
}

// pub async fn response_handler(State(state): State<PackedState>, Json(payload): Json<RunCommandResponse>) -> Result<impl IntoResponse, StatusCode> { // OLD

pub async fn response_handler(State(axum_state): State<AxumSharedState>, Json(payload): Json<RunCommandResponse>) -> impl IntoResponse { // NEW

    debug!(target: "mcp_server::response_handler", request_id = %payload.id, "Received reply from studio plugin via /response");

    let command = StateManagerCommand::PostResponse {
        task_id: payload.id,
        result: Ok(payload.response), // Assuming success from plugin means Ok here
    };

    if axum_state.sm_command_tx.send(command).await.is_err() {
        error!(target: "mcp_server::response_handler", request_id = %payload.id, "Failed to send PostResponse command to StateManager. StateManager might have stopped.");
        // Return an error response to the plugin, as its response cannot be processed.

        return (StatusCode::INTERNAL_SERVER_ERROR, Json(rmcp::serde_json::json!({
            "type": "internal_server_error",
            "message": "Server failed to process response: StateManager unavailable.",
        }))).into_response();
    }

    // If the command was sent successfully to the StateManager,
    // it's now the StateManager's job to route it.
    // response_handler's job is done for this HTTP request.
    (StatusCode::OK, Json(rmcp::serde_json::json!({"status": "success"}))).into_response()
}

// pub async fn request_handler(State(state): State<PackedState>) -> Result<impl IntoResponse, StatusCode> { // OLD
pub async fn request_handler(State(axum_state): State<AxumSharedState>) -> Result<impl IntoResponse, StatusCode> { // NEW
    debug!(target: "mcp_server::request_handler", "Polling for new task for client.");

    let (response_tx, response_rx) = oneshot::channel::<Option<ToolArguments>>();

    if axum_state.sm_command_tx.send(StateManagerCommand::TryGetTask { response_tx }).await.is_err() {
        error!(target: "mcp_server::request_handler", "Failed to send TryGetTask command to StateManager. StateManager might have stopped.");
        return Ok((StatusCode::INTERNAL_SERVER_ERROR, Json(rmcp::serde_json::json!({
            "type": "internal_server_error",
            "message": "Failed to communicate with StateManager.",
        }))).into_response());
    }


    // Wait for LONG_POLL_DURATION for the StateManager to give us a task
    // Apply long poll timeout waiting for StateManager to provide a task.
    match tokio::time::timeout(LONG_POLL_DURATION, response_rx).await {
        Ok(Ok(Some(task_with_id))) => { // Successfully received a task from StateManager
            debug!(target: "mcp_server::request_handler", task_id = ?task_with_id.id, "Dequeued task for client from StateManager.");
            Ok(Json(task_with_id).into_response())
        }
        Ok(Ok(None)) => {
            // This case should ideally not happen if StateManager sends Some(task) or lets the channel drop on its side if it's shutting down.
            // Or if TryGetTask can explicitly mean "no task right now, but I registered you".
            // For now, treat as no content.
            warn!(target: "mcp_server::request_handler", "Received None task from StateManager, treating as no content.");
            Ok(StatusCode::NO_CONTENT.into_response())
        }
        Ok(Err(_oneshot_recv_err)) => { // Oneshot channel was dropped by StateManager without sending
            error!(target: "mcp_server::request_handler", "StateManager dropped channel while waiting for task. Likely shutting down.");
            Ok((StatusCode::INTERNAL_SERVER_ERROR, Json(rmcp::serde_json::json!({
                "type": "internal_server_error",
                "message": "StateManager shut down or communication failed.",
            }))).into_response())
        }
        Err(_timeout_elapsed) => { // Timeout waiting for response_rx
            debug!(target: "mcp_server::request_handler", "Long poll timed out waiting for task from StateManager.");
            // It's important that StateManager knows this client is no longer waiting.
            // This requires StateManager to handle oneshot channels being dropped by receivers.
            // StateManager's task_waiters VecDeque<oneshot::Sender<Option<ToolArguments>>>: if a sender is dropped,
            // the next time StateManager tries to use it, it will fail. It should then remove it.
            // This timeout is client-side (request_handler timed out). StateManager might still have the waiter_tx.
            // This is tricky. A robust way is for request_handler to send another message "ImNoLongerWaiting"
            // or for StateManager to periodically clean up dropped senders from task_waiters.
            // For now, we rely on oneshot channel drop detection on StateManager's side when it tries to send.
            Ok(StatusCode::NO_CONTENT.into_response())
        }
    }
}<|MERGE_RESOLUTION|>--- conflicted
+++ resolved
@@ -366,19 +366,14 @@
             props.insert("tool_arguments_str".to_string(), rmcp::serde_json::json!({"type": "string", "description": "A JSON string representing arguments for the Luau tool."}));
             props
         };
-<<<<<<< HEAD
+
         let exec_tool_schema_object_data = SchemaObject {
             properties: exec_tool_params_props.into_iter().map(|(k, v)| {
                 let schema_val: Schema = rmcp::serde_json::from_value(v).expect("Failed to deserialize property JSON into Schema");
                 (k, schema_val)
             }).collect(),
             required: vec!["tool_name".to_string(), "tool_arguments_str".to_string()],
-=======
-
-        let exec_tool_schema_object_data = rmcp::model::SchemaObject {
-            properties: exec_tool_params_props.into_iter().map(|(k, v)| (k.into(), Schema::from_json_value(v).unwrap_or_else(|e| panic!("Failed to convert Value to Schema for exec_tool_params_props property {}: {}", k, e)) )).collect(),
-            required: vec!["tool_name".to_string(), "tool_arguments_str".to_string()].into_iter().map(|s| s.into()).collect(),
->>>>>>> 24ce452a
+
             description: None,
             default_value: None,
             read_only: false,
@@ -407,10 +402,7 @@
             exclusive_minimum: None,
             r#enum: None,
             r#const: None,
-<<<<<<< HEAD
-=======
-
->>>>>>> 24ce452a
+
         };
         let exec_tool = rmcp::model::Tool {
             name: "execute_discovered_luau_tool".to_string().into(),
@@ -418,15 +410,10 @@
                 "Executes a specific Luau tool script by its name. Available Luau tools: [{}]",
                 self.discovered_luau_tools.keys().cloned().collect::<Vec<String>>().join(", ")
             ).into()),
-<<<<<<< HEAD
+
             input_schema: Some(Schema::Object(exec_tool_schema_object_data)),
             annotations: None,
-=======
-
-            input_schema: Some(Schema::Object(exec_tool_schema_object_data)),
-            annotations: None,
-
->>>>>>> 24ce452a
+
         };
         tools_list.push(exec_tool);
 
@@ -436,19 +423,14 @@
             props.insert("command".to_string(), rmcp::serde_json::json!({"type": "string", "description": "The Luau code to execute."}));
             props
         };
-<<<<<<< HEAD
+
         let run_cmd_schema_object_data = SchemaObject {
             properties: run_cmd_params_props.into_iter().map(|(k, v)| {
                 let schema_val: Schema = rmcp::serde_json::from_value(v).expect("Failed to deserialize property JSON into Schema");
                 (k, schema_val)
             }).collect(),
             required: vec!["command".to_string()],
-=======
-
-        let run_cmd_schema_object_data = rmcp::model::SchemaObject {
-            properties: run_cmd_params_props.into_iter().map(|(k, v)| (k.into(), Schema::from_json_value(v).unwrap_or_else(|e| panic!("Failed to convert Value to Schema for run_cmd_params_props property {}: {}", k, e)) )).collect(),
-            required: vec!["command".to_string()].into_iter().map(|s| s.into()).collect(),
->>>>>>> 24ce452a
+
             description: None,
             default_value: None,
             read_only: false,
@@ -477,23 +459,15 @@
             exclusive_minimum: None,
             r#enum: None,
             r#const: None,
-<<<<<<< HEAD
-=======
-
->>>>>>> 24ce452a
+
         };
         let run_cmd_tool = rmcp::model::Tool {
             name: "run_command".to_string().into(),
             description: Some("Runs a raw Luau command string in Roblox Studio.".to_string().into()),
-<<<<<<< HEAD
+
             input_schema: Some(Schema::Object(run_cmd_schema_object_data)),
             annotations: None,
-=======
-
-            input_schema: Some(Schema::Object(run_cmd_schema_object_data)),
-            annotations: None,
-
->>>>>>> 24ce452a
+
         };
         tools_list.push(run_cmd_tool);
 
@@ -503,19 +477,14 @@
             props.insert("query".to_string(), rmcp::serde_json::json!({"type": "string", "description": "Query to search for the model."}));
             props
         };
-<<<<<<< HEAD
+
         let insert_model_schema_object_data = SchemaObject {
             properties: insert_model_params_props.into_iter().map(|(k, v)| {
                 let schema_val: Schema = rmcp::serde_json::from_value(v).expect("Failed to deserialize property JSON into Schema");
                 (k, schema_val)
             }).collect(),
             required: vec!["query".to_string()],
-=======
-
-        let insert_model_schema_object_data = rmcp::model::SchemaObject {
-            properties: insert_model_params_props.into_iter().map(|(k, v)| (k.into(), Schema::from_json_value(v).unwrap_or_else(|e| panic!("Failed to convert Value to Schema for insert_model_params_props property {}: {}", k, e)) )).collect(),
-            required: vec!["query".to_string()].into_iter().map(|s| s.into()).collect(),
->>>>>>> 24ce452a
+
             description: None,
             default_value: None,
             read_only: false,
@@ -544,38 +513,22 @@
             exclusive_minimum: None,
             r#enum: None,
             r#const: None,
-<<<<<<< HEAD
-=======
-
->>>>>>> 24ce452a
+
         };
         let insert_model_tool = rmcp::model::Tool {
             name: "insert_model".to_string().into(),
             description: Some("Inserts a model from the Roblox marketplace into the workspace.".to_string().into()),
-<<<<<<< HEAD
+
             input_schema: Some(Schema::Object(insert_model_schema_object_data)),
             annotations: None,
-=======
-
-            input_schema: Some(Schema::Object(insert_model_schema_object_data)),
-            annotations: None,
-
->>>>>>> 24ce452a
+
         };
         tools_list.push(insert_model_tool);
 
         let mut capabilities = ServerCapabilities::default();
-<<<<<<< HEAD
+
         capabilities.tools = Some(rmcp::model::ToolsCapability(tools_list, Some(true)));
-=======
-        capabilities.tools = Some(ToolsCapability {
-
-            available_tools: tools_list,
-
-            list_changed: Some(true),
-            // No other tool capabilities like 'definition_provider' are being set here.
-        });
->>>>>>> 24ce452a
+
 
         if self.discovered_luau_tools.is_empty() {
             tracing::warn!("No Luau tools found in RBXStudioServer state during get_info. 'execute_discovered_luau_tool' might not list any specific scripts.");
