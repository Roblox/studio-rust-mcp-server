@echo OFF
SETLOCAL ENABLEDELAYEDEXPANSION

:: ============================================================================
:: Batch File: setup_phi4_fc_model.bat
:: Version: 2.4 (Production Ready)
:: Description: Creates a custom Ollama model for phi4-mini with a specific
::              template for reliable function calling (functools format).
:: ============================================================================

:: --- Configuration ---
SET "MODFILE_NAME=phi4_fc_ollama.Modelfile"
SET "CUSTOM_MODEL_NAME=phi4-mini-functools"
SET "BASE_MODEL_NAME=phi4-mini:latest"
SET "SCRIPT_NAME=%~nx0"
SET "ERROR_FLAG=0"

:: Define a single quote and triple quote reliably
SET "Q="" 
SET "TQ=!Q!!Q!!Q!"

echo [!SCRIPT_NAME!] SCRIPT START
echo [!SCRIPT_NAME!] Using custom model name: !CUSTOM_MODEL_NAME!, base model: !BASE_MODEL_NAME!
echo.

:: --- Prepare Modelfile by copying from source ---
echo [!SCRIPT_NAME!] Ensuring source Modelfile 'phi4_fc_ollama.Modelfile' exists...
IF NOT EXIST "phi4_fc_ollama.Modelfile" (
    echo [!SCRIPT_NAME!] CRITICAL ERROR: Source Modelfile 'phi4_fc_ollama.Modelfile' not found in current directory.
    SET "ERROR_FLAG=1"
    GOTO :EndScript
)
<<<<<<< HEAD
echo [!SCRIPT_NAME!] Source Modelfile 'phi4_fc_ollama.Modelfile' found.
=======
echo.


:: --- Prepare Modelfile by copying from source ---
echo [!SCRIPT_NAME!] Ensuring source Modelfile 'phi4_fc_ollama.Modelfile' exists...
IF NOT EXIST "phi4_fc_ollama.Modelfile" (
    echo [!SCRIPT_NAME!] CRITICAL ERROR: Source Modelfile 'phi4_fc_ollama.Modelfile' not found in current directory.
    SET "ERROR_FLAG=1"
    GOTO :EndScript
)
echo [!SCRIPT_NAME!] Source Modelfile 'phi4_fc_ollama.Modelfile' found.

>>>>>>> 9b04ecfc

echo [!SCRIPT_NAME!] Copying 'phi4_fc_ollama.Modelfile' to '!MODFILE_NAME!'...
COPY /Y "phi4_fc_ollama.Modelfile" "!MODFILE_NAME!"
IF !ERRORLEVEL! NEQ 0 (
    echo [!SCRIPT_NAME!] CRITICAL ERROR: Failed to copy 'phi4_fc_ollama.Modelfile' to '!MODFILE_NAME!'.
    SET "ERROR_FLAG=1"
    GOTO :EndScript
)
echo [!SCRIPT_NAME!] Modelfile '!MODFILE_NAME!' prepared successfully by copying.
echo.

:: --- Run ollama create ---
echo [!SCRIPT_NAME!] Attempting to create Ollama model "!CUSTOM_MODEL_NAME!"...
ollama create "!CUSTOM_MODEL_NAME!" -f "!MODFILE_NAME!"
SET "OLLAMA_CREATE_ERRORLEVEL=!ERRORLEVEL!"
echo [!SCRIPT_NAME!] 'ollama create' command finished with ERRORLEVEL: !OLLAMA_CREATE_ERRORLEVEL!

SET "TEST_VAR=Value" & REM This simple command seems to prevent a cmd.exe parsing error after ollama create. Do not remove.

IF "!OLLAMA_CREATE_ERRORLEVEL!" NEQ "0" (
    echo.
    echo [!SCRIPT_NAME!] ERROR: 'ollama create' command failed with error code !OLLAMA_CREATE_ERRORLEVEL!.
    echo [!SCRIPT_NAME!] Please check Ollama output above and its server logs for more details.
    SET "ERROR_FLAG=1"
    GOTO :EndScript
)

echo.
echo [!SCRIPT_NAME!] Successfully created Ollama model: "!CUSTOM_MODEL_NAME!"
echo.
echo   --- Next Steps ---
echo   1. If using with an agent, update its configuration to use: "!CUSTOM_MODEL_NAME!"
echo   2. Relaunch your agent.
echo   The Modelfile ("!MODFILE_NAME!") is in the current directory for reference.
echo.

GOTO :EndScript

:EndScript
IF "!ERROR_FLAG!" EQU "1" (
    echo [!SCRIPT_NAME!] SCRIPT FINISHED WITH ERRORS.
) ELSE (
    echo [!SCRIPT_NAME!] SCRIPT FINISHED SUCCESSFULLY.
)
ENDLOCAL
echo.
echo Press any key to continue . . .
pause
EXIT /B %ERROR_FLAG%<|MERGE_RESOLUTION|>--- conflicted
+++ resolved
@@ -30,22 +30,9 @@
     SET "ERROR_FLAG=1"
     GOTO :EndScript
 )
-<<<<<<< HEAD
-echo [!SCRIPT_NAME!] Source Modelfile 'phi4_fc_ollama.Modelfile' found.
-=======
-echo.
 
-
-:: --- Prepare Modelfile by copying from source ---
-echo [!SCRIPT_NAME!] Ensuring source Modelfile 'phi4_fc_ollama.Modelfile' exists...
-IF NOT EXIST "phi4_fc_ollama.Modelfile" (
-    echo [!SCRIPT_NAME!] CRITICAL ERROR: Source Modelfile 'phi4_fc_ollama.Modelfile' not found in current directory.
-    SET "ERROR_FLAG=1"
-    GOTO :EndScript
-)
 echo [!SCRIPT_NAME!] Source Modelfile 'phi4_fc_ollama.Modelfile' found.
 
->>>>>>> 9b04ecfc
 
 echo [!SCRIPT_NAME!] Copying 'phi4_fc_ollama.Modelfile' to '!MODFILE_NAME!'...
 COPY /Y "phi4_fc_ollama.Modelfile" "!MODFILE_NAME!"
