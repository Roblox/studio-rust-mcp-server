--- conflicted
+++ resolved
@@ -115,10 +115,7 @@
 	client.MessageReceived:Connect(function(message: string) -- Ensured valid type annotation / corrected if malformed
 		log("[MCP] Message received")
 
-<<<<<<< HEAD
-=======
-
->>>>>>> b79a47d8
+
 		-- Check for empty or whitespace-only message
 		if message == nil or string.match(message, "^%s*$") then
 			-- More subdued log, not an "Error"
@@ -147,10 +144,7 @@
 		if type(body) ~= "table" then
 			print(("[MCP Error] Executed Luau message did not return a table. Returned type: %s. Original raw message was: [%s]"):format(type(body), message))
 			-- Potentially send a formatted error response
-<<<<<<< HEAD
-=======
-
->>>>>>> b79a47d8
+
 			return
 		end
 
@@ -183,10 +177,7 @@
 						responseLuauString = fallbackLuauString
 					end
 				end
-<<<<<<< HEAD
-=======
-
->>>>>>> b79a47d8
+
 
 				-- responseLuauString now holds a string like "return {content=..., isError=...}"
 
@@ -203,10 +194,7 @@
 				if outerSerialError then
 					print(("[MCP CRITICAL] Failed to serialize the final outer payload for ID '%s'. Error: %s"):format(tostring(id), tostring(outerSerialError)))
 
-<<<<<<< HEAD
-=======
-
->>>>>>> b79a47d8
+
 					-- Construct the ultimate fallback Luau string manually
 					-- The 'response' field needs to be a string that itself is a Luau return statement.
 					local ultimateFallbackResponseLuauStr, ultimateFallbackErr = ToolHelpers.TableToLuauString(
@@ -217,7 +205,7 @@
 						ultimateFallbackResponseLuauStr = "return {content={{type='text', text='PLUGIN MELTDOWN AND UNABLE TO SERIALIZE BASIC ERROR'}}, isError=true}"
 					end
 
-<<<<<<< HEAD
+
 					local idStringForFormatInFallback
 					if type(id) == "string" then
 						idStringForFormatInFallback = string.format("%q", id)
@@ -238,42 +226,7 @@
 						idStringForFormatInFallback,
 						ToolHelpers.TableToLuauString(ultimateFallbackResponseLuauStr)
 					)
-=======
-					-- Serialize the 'id' safely into the outer return statement
-
-					local idValueStr
-					local idFullReturnStr, idSerialErr = ToolHelpers.TableToLuauString(id)
-					if idSerialErr then
-						idValueStr = string.format("%q", "ID_SERIALIZATION_FAILED_" .. tostring(id))
-					else
-						-- Workaround: Strip "return " from the string returned by TableToLuauString
-						-- Assumes TableToLuauString always prepends "return "
-						if string.sub(idFullReturnStr, 1, #"return ") == "return " then
-							idValueStr = string.sub(idFullReturnStr, #"return " + 1)
-						else
-							-- This case implies TableToLuauString didn't prepend "return " or returned something unexpected.
-							-- For safety, serialize the raw idFullReturnStr as a string literal if it wasn't an error.
-							-- However, _serializeValueForLuauString would be the ideal call here.
-							-- As a robust fallback if stripping failed or wasn't applicable, treat idFullReturnStr as a literal string.
-							local tempSerializedId, tempErr = ToolHelpers.TableToLuauString(idFullReturnStr)
-							if tempErr then
-								idValueStr = string.format("%q", "ID_SERIALIZATION_COMPLEX_ISSUE")
-							else
-								if string.sub(tempSerializedId, 1, #"return ") == "return " then
-									idValueStr = string.sub(tempSerializedId, #"return " + 1)
-								else
-									idValueStr = tempSerializedId -- Should be a quoted string now
-								endif
-							end
-						end
-					end
-
-					finalLuauStringToSend = string.format("return { id = %s, response = %s }", idValueStr, ToolHelpers.TableToLuauString(ultimateFallbackResponseLuauStr))
-
-					-- The above ToolHelpers.TableToLuauString(ultimateFallbackResponseLuauStr) is critical:
-					-- ultimateFallbackResponseLuauStr is already "return {...}", so it needs to become a string literal like "\"return {...}\""
-					-- This is handled by TableToLuauString when it encounters a string value.
->>>>>>> b79a47d8
+
 				end
 
 				print("[MCP] Sending response (as Luau code string): " .. finalLuauStringToSend)
