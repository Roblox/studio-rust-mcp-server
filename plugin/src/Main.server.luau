--- conflicted
+++ resolved
@@ -44,10 +44,7 @@
     else
         print("[MCP Diagnostics] Main is nil, cannot access Main.Tools.")
     end
-<<<<<<< HEAD
-=======
-
->>>>>>> cace02ba
+
     if script:FindFirstChild("Tools") then
         print("[MCP Diagnostics] script.Tools is: " .. tostring(script.Tools) .. " (" .. script.Tools:GetFullName() .. ")")
     else
@@ -80,23 +77,14 @@
         end
     else
         print("[MCP Diagnostics] Error: Tools folder not found or resolved to nil.")
-<<<<<<< HEAD
+
     end
 
     local loadedToolNames = {}
     for name, _ in pairs(toolModules) do
         table.insert(loadedToolNames, name)
     end
-=======
-
-    end
-
-    local loadedToolNames = {}
-    for name, _ in pairs(toolModules) do
-        table.insert(loadedToolNames, name)
-    end
-
->>>>>>> cace02ba
+
     print("[MCP Diagnostics] Finished loading tools. Loaded tool names: {" .. table.concat(loadedToolNames, ", ") .. "}")
 
     return toolModules
@@ -192,10 +180,7 @@
 					end
 				else
 					print("[MCP Diagnostics] sendResponseOnce: First JSONEncode pcall SUCCEEDED.")
-<<<<<<< HEAD
-=======
-
->>>>>>> cace02ba
+
 					jsonEncodedCallToolResultStr = resultOrError
 				end
 
