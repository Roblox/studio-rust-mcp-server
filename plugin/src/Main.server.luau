local Main = script:FindFirstAncestor("MCPStudioPlugin")
local MockWebSocketService = require(Main.MockWebSocketService)
local Types = require(Main.Types)
local ToolHelpers = require(Main.ToolHelpers) -- Add this line

local ChangeHistoryService = game:GetService("ChangeHistoryService")
local HttpService = game:GetService("HttpService")
local RunService = game:GetService("RunService")
local StudioService = game:GetService("StudioService")

local URI = "http://localhost:44755"
local RECEIVE_ENDPOINT = "/request"
local SEND_ENDPOINT = "/response"

if RunService:IsRunning() then
	return
end

local old_warn = warn
local function log(...)
	if false then
		old_warn(...)
	end
end

local function fetchBuiltinTools()
	local tools = {}
	for _, tool in Main.Tools:GetChildren() do
		if tool:IsA("ModuleScript") then
			table.insert(tools, require(tool) :: Types.ToolFunction)
		end
	end
	return tools -- This function is no longer used directly for dispatch
end

-- New: Load tools into a dictionary for named dispatch
local function loadToolFunctions()
    print("[MCP Diagnostics] Attempting to load tool functions...")
    local toolModules = {}

    print("[MCP Diagnostics] Main (script:FindFirstAncestor(\"MCPStudioPlugin\")) is: " .. tostring(Main))
    if Main then
        print("[MCP Diagnostics] Main.Tools is: " .. tostring(Main.Tools))
    else
        print("[MCP Diagnostics] Main is nil, cannot access Main.Tools.")
    end

    if script:FindFirstChild("Tools") then
        print("[MCP Diagnostics] script.Tools is: " .. tostring(script.Tools) .. " (" .. script.Tools:GetFullName() .. ")")
    else
        print("[MCP Diagnostics] script.Tools is: nil (not found as a child of script)")
    end

    local toolsFolder = Main and Main.Tools or script.Tools -- Check Main before Main.Tools
    print("[MCP Diagnostics] Determined toolsFolder: " .. tostring(toolsFolder) .. (toolsFolder and (" (" .. toolsFolder:GetFullName() .. ")") or ""))

    if toolsFolder then
        print("[MCP Diagnostics] Tools folder found. Iterating children...")
        local children = toolsFolder:GetChildren()
        print("[MCP Diagnostics] Number of children in toolsFolder: " .. tostring(#children))
        for i, toolModuleScript in ipairs(children) do
            print("[MCP Diagnostics] Processing child #" .. i .. ": " .. toolModuleScript.Name .. ", ClassName: " .. toolModuleScript.ClassName)
            if toolModuleScript:IsA("ModuleScript") then
                print("[MCP Diagnostics] Attempting to require ModuleScript: " .. toolModuleScript.Name)
                local success, toolFunctionOrError = pcall(require, toolModuleScript)
                if success and type(toolFunctionOrError) == "function" then
                    print("[MCP Diagnostics] Successfully loaded tool: " .. toolModuleScript.Name)
                    toolModules[toolModuleScript.Name] = toolFunctionOrError
                elseif success then
                    print("[MCP Diagnostics] Error loading tool " .. toolModuleScript.Name .. ": require succeeded but returned type " .. type(toolFunctionOrError) .. " instead of function.")
                else
                    print("[MCP Diagnostics] Error loading tool " .. toolModuleScript.Name .. " (pcall failed): " .. tostring(toolFunctionOrError))
                end
            else
                print("[MCP Diagnostics] Child " .. toolModuleScript.Name .. " is not a ModuleScript. Skipping.")
            end
        end
    else
        print("[MCP Diagnostics] Error: Tools folder not found or resolved to nil.")

    end

    local loadedToolNames = {}
    for name, _ in pairs(toolModules) do
        table.insert(loadedToolNames, name)
    end

    print("[MCP Diagnostics] Finished loading tools. Loaded tool names: {" .. table.concat(loadedToolNames, ", ") .. "}")

    return toolModules
end

local toolFunctions = loadToolFunctions()
-- For debugging, print loaded tools
-- for name, _ in pairs(toolFunctions) do
-- log("[MCP] Registered tool function: " .. name) -- Keep this commented or use print for consistency
-- end
-- for name, _ in pairs(toolFunctions) do
-- log("[MCP] Registered tool function: " .. name) -- Keep this commented or use print for consistency
-- end

local function connectWebSocket()
	local client = MockWebSocketService:CreateClient(URI)
	client:SetReceiveEndpoint(RECEIVE_ENDPOINT)
	client:SetSendEndpoint(SEND_ENDPOINT)

	client.Opened:Once(function()
		log("[MCP] Connection opened")
	end)

	client.Closed:Once(function()
		log("[MCP] Connection closed")
	end)

	client.MessageReceived:Connect(function(message: string) -- Ensured valid type annotation / corrected if malformed
		log("[MCP] Message received")

<<<<<<< HEAD
=======
<<<<<<< feature/targeted-deserialization-v2
>>>>>>> 376a213b
		-- Check for empty or whitespace-only message
		if message == nil or string.match(message, "^%s*$") then
			-- More subdued log, not an "Error"
			print(("[MCP Diagnostic] Received empty or whitespace-only message, ignoring. Raw message: [%s]"):format(tostring(message)))
			return
		end

		local loadedFunction, loadError = loadstring(message)
		if not loadedFunction then
			print(("[MCP Error] Failed to load incoming message string as Luau code. Load Error: %s. Original raw message was: [%s]"):format(tostring(loadError), message))
			-- Potentially send a formatted error response back to the server if expected
			-- For now, just log and return, as the message is fundamentally unparsable as code.
			-- local errResponse = ToolHelpers.FormatErrorResult("Plugin Error: Incoming message is not valid Luau code: " .. tostring(loadError))
			-- sendResponseOnce(errResponse, "unknown_malformed_request") -- Need to define sendResponseOnce to handle this scenario if it can't get an ID
			return
		end

		local successCall, resultOrError = pcall(loadedFunction)
		if not successCall then
			print(("[MCP Error] Failed to execute compiled Luau message. Execution Error: %s. Original raw message was: [%s]"):format(tostring(resultOrError), message))
			-- Potentially send a formatted error response
			return
		end

		local body = resultOrError
		if type(body) ~= "table" then
			print(("[MCP Error] Executed Luau message did not return a table. Returned type: %s. Original raw message was: [%s]"):format(type(body), message))
			-- Potentially send a formatted error response
<<<<<<< HEAD
=======
=======

		-- Check for empty or whitespace-only message
		if message == nil or string.match(message, "^%s*$") then
			print(("[MCP] Received empty or whitespace-only message, ignoring. Raw message: [%s]"):format(tostring(message)))
			return
		end


		local decodedSuccess, resultOrError = pcall(HttpService.JSONDecode, HttpService, message)

		if not decodedSuccess then
			-- 'resultOrError' here is the error message from JSONDecode
			print(("[MCP] Error: Failed to decode JSON. Decode Error: %s. Original raw message was: [%s]"):format(tostring(resultOrError), message))
			return
		end

		local body = resultOrError -- If decodedSuccess is true, resultOrError is the decoded body
		if type(body) ~= "table" then
			print(("[MCP] Error: Decoded JSON message is not a table. Type: %s. Original raw message was: [%s]"):format(type(body), message))
>>>>>>> main
>>>>>>> 376a213b
			return
		end

		local id = body.id
		if not id or type(id) ~= "string" then
			print("[MCP] Error: Message ID is missing or not a string in body: ", body)
			return
		end

		local responseSent = false
		local function sendResponseOnce(responseCallToolResultTable, originalToolNameForResponse)
			if not responseSent then
				responseSent = true
				print("[MCP Diagnostics] sendResponseOnce: Attempting to serialize responseCallToolResultTable. Original Tool Name: " .. tostring(originalToolNameForResponse))
				-- Optional: safeDeepPrint(responseCallToolResultTable) for debugging input table

				local responseLuauString, responseSerialError = ToolHelpers.TableToLuauString(responseCallToolResultTable)

				if responseSerialError then
					print(("[MCP CRITICAL] Failed to serialize tool's direct result table for tool '%s'. Error: %s"):format(tostring(originalToolNameForResponse), tostring(responseSerialError)))
					local fallbackErrorTable = ToolHelpers.FormatErrorResult("Plugin critical error: Failed to serialize tool's result: " .. tostring(responseSerialError))

					-- Attempt to serialize the fallback error table itself
					local fallbackLuauString, fallbackSerialError = ToolHelpers.TableToLuauString(fallbackErrorTable)
					if fallbackSerialError then
						print(("[MCP CRITICAL] Failed to serialize even the fallback error table for tool '%s'. Fallback Error: %s"):format(tostring(originalToolNameForResponse), tostring(fallbackSerialError)))
						-- Manually craft a Luau string representing the innermost error, ensuring it's a valid "return ..." statement
						responseLuauString = "return { content={{type='text',text='Plugin critical error: Result serialization failed catastrophically.'}}, isError=true }"
					else
						responseLuauString = fallbackLuauString
					end
				end
<<<<<<< HEAD

				-- responseLuauString now holds a string like "return {content=..., isError=...}"

				local outerPayloadTable = {
					id = id, -- Captured from the incoming request's parsed body
					response = responseLuauString -- This is a string that starts with "return ..."
				}

				print("[MCP Diagnostics] sendResponseOnce: Attempting to serialize outerPayloadTable.")
				-- Optional: safeDeepPrint(outerPayloadTable) for debugging

				local finalLuauStringToSend, outerSerialError = ToolHelpers.TableToLuauString(outerPayloadTable)

				if outerSerialError then
					print(("[MCP CRITICAL] Failed to serialize the final outer payload for ID '%s'. Error: %s"):format(tostring(id), tostring(outerSerialError)))

=======

				-- responseLuauString now holds a string like "return {content=..., isError=...}"

				local outerPayloadTable = {
					id = id, -- Captured from the incoming request's parsed body
					response = responseLuauString -- This is a string that starts with "return ..."
				}

				print("[MCP Diagnostics] sendResponseOnce: Attempting to serialize outerPayloadTable.")
				-- Optional: safeDeepPrint(outerPayloadTable) for debugging

				local finalLuauStringToSend, outerSerialError = ToolHelpers.TableToLuauString(outerPayloadTable)

				if outerSerialError then
					print(("[MCP CRITICAL] Failed to serialize the final outer payload for ID '%s'. Error: %s"):format(tostring(id), tostring(outerSerialError)))

>>>>>>> 376a213b
					-- Construct the ultimate fallback Luau string manually
					-- The 'response' field needs to be a string that itself is a Luau return statement.
					local ultimateFallbackResponseLuauStr, ultimateFallbackErr = ToolHelpers.TableToLuauString(
						ToolHelpers.FormatErrorResult("PLUGIN MELTDOWN: Final payload serialization failed: " .. tostring(outerSerialError))
					)
					if ultimateFallbackErr then
						-- If even serializing this simple error table fails, use a hardcoded string for the inner response
						ultimateFallbackResponseLuauStr = "return {content={{type='text', text='PLUGIN MELTDOWN AND UNABLE TO SERIALIZE BASIC ERROR'}}, isError=true}"
					end

					-- Serialize the 'id' safely into the outer return statement
<<<<<<< HEAD
					local idValueStr
					local idFullReturnStr, idSerialErr = ToolHelpers.TableToLuauString(id)
					if idSerialErr then
						idValueStr = string.format("%q", "ID_SERIALIZATION_FAILED_" .. tostring(id))
					else
						-- Workaround: Strip "return " from the string returned by TableToLuauString
						-- Assumes TableToLuauString always prepends "return "
						if string.sub(idFullReturnStr, 1, #"return ") == "return " then
							idValueStr = string.sub(idFullReturnStr, #"return " + 1)
						else
							-- This case implies TableToLuauString didn't prepend "return " or returned something unexpected.
							-- For safety, serialize the raw idFullReturnStr as a string literal if it wasn't an error.
							-- However, _serializeValueForLuauString would be the ideal call here.
							-- As a robust fallback if stripping failed or wasn't applicable, treat idFullReturnStr as a literal string.
							local tempSerializedId, tempErr = ToolHelpers.TableToLuauString(idFullReturnStr)
							if tempErr then
								idValueStr = string.format("%q", "ID_SERIALIZATION_COMPLEX_ISSUE")
							else
								if string.sub(tempSerializedId, 1, #"return ") == "return " then
									idValueStr = string.sub(tempSerializedId, #"return " + 1)
								else
									idValueStr = tempSerializedId -- Should be a quoted string now
								endif
							end
						end
					end

					finalLuauStringToSend = string.format("return { id = %s, response = %s }", idValueStr, ToolHelpers.TableToLuauString(ultimateFallbackResponseLuauStr))
=======
					local idLuauString, idSerialErr = ToolHelpers.TableToLuauString(id)
					if idSerialErr then
						-- This is extremely unlikely for a string or number ID, but as a last resort
						idLuauString = string.format("%q", "ID_SERIALIZATION_FAILED_" .. tostring(id))
					end

					finalLuauStringToSend = string.format("return { id = %s, response = %s }", idLuauString, ToolHelpers.TableToLuauString(ultimateFallbackResponseLuauStr))
>>>>>>> 376a213b
					-- The above ToolHelpers.TableToLuauString(ultimateFallbackResponseLuauStr) is critical:
					-- ultimateFallbackResponseLuauStr is already "return {...}", so it needs to become a string literal like "\"return {...}\""
					-- This is handled by TableToLuauString when it encounters a string value.
				end

				print("[MCP] Sending response (as Luau code string): " .. finalLuauStringToSend)
				client:Send(finalLuauStringToSend)
			end
		end

		local taskArgs = body.args
		if not taskArgs or type(taskArgs) ~= "table" then
			local errorResultTable = ToolHelpers.FormatErrorResult("Task arguments (body.args) are missing or not a table.")
			sendResponseOnce(errorResultTable, "unknown_task")
			return
		end

		local toolNameForExecution -- This is the name of the Luau script, e.g., "CreateInstance", "RunCode"
		local toolInputArgs = {} -- Arguments to pass to the Luau tool function
        local originalToolNameToRespondWith -- This is the name Gemini called, e.g. "CreateInstance"

		if taskArgs.ExecuteLuauByName and type(taskArgs.ExecuteLuauByName) == "table" then
			toolNameForExecution = taskArgs.ExecuteLuauByName.tool_name
            originalToolNameToRespondWith = toolNameForExecution -- For Luau tools, this is the same.
			local argumentsLuau = taskArgs.ExecuteLuauByName.arguments_luau -- Changed from arguments_json

			if type(toolNameForExecution) ~= "string" or string.len(toolNameForExecution) == 0 then
				local errorResultTable = ToolHelpers.FormatErrorResult("ExecuteLuauByName: 'tool_name' is missing or invalid.")
				sendResponseOnce(errorResultTable, originalToolNameToRespondWith or "ExecuteLuauByName") -- Use originalToolNameToRespondWith
				return
			end
			if type(argumentsLuau) ~= "string" then -- Check argumentsLuau
				local errorResultTable = ToolHelpers.FormatErrorResult("ExecuteLuauByName: 'arguments_luau' is missing or not a string.")
				sendResponseOnce(errorResultTable, originalToolNameToRespondWith) -- Use originalToolNameToRespondWith
				return
			end

			-- Load and execute the Luau string for arguments
			local func, load_err = loadstring(argumentsLuau)
			if not func then
				print("[MCP] Error: Failed to load 'arguments_luau' string for tool " .. toolNameForExecution .. ": " .. tostring(load_err))
				local errorResultTable = ToolHelpers.FormatErrorResult("ExecuteLuauByName: Failed to load 'arguments_luau' string: " .. tostring(load_err))
				sendResponseOnce(errorResultTable, originalToolNameToRespondWith)
				return
			end

			local success_call, result_args = pcall(func)
			if not success_call then
				print("[MCP] Error: Failed to execute 'arguments_luau' function for tool " .. toolNameForExecution .. ": " .. tostring(result_args))
				local errorResultTable = ToolHelpers.FormatErrorResult("ExecuteLuauByName: Failed to execute 'arguments_luau' function: " .. tostring(result_args))
				sendResponseOnce(errorResultTable, originalToolNameToRespondWith)
				return
			end

			-- Ensure result_args is a table, as toolFunc expects it.
			-- If the loaded string returns multiple values, they are packed into a table by pcall if success_call is true and result_args is the first value.
			-- However, loadstring itself returns a function. When that function is called via pcall(func),
			-- if func returns multiple values, result_args will be the first value, and subsequent values are lost unless func itself returns a table.
			-- The requirement is that arguments_luau is a string like "return {foo='bar'}", so func() should return a table.
			if type(result_args) ~= "table" then
				print("[MCP] Warning: 'arguments_luau' function for " .. toolNameForExecution .. " did not return a table. Received type: " .. type(result_args) .. ". Wrapping in a table.")
				-- This might not be what the tool expects if the string was not "return {...}".
				-- However, tools are generally expected to receive a table of arguments.
				-- If the string was e.g. "return 123", toolInputArgs becomes {123} which is likely not desired.
				-- The contract is that arguments_luau is "return {arg1=val1, ...}"
				-- If it's not, this is an issue with how arguments_luau was constructed.
				-- For now, we will assign it directly, and tools must handle non-table args if that's a valid case,
				-- or the calling side (Rust) must ensure arguments_luau returns a table.
				-- Based on the prompt, result_args should be the Lua table.
                toolInputArgs = result_args
			else
				toolInputArgs = result_args -- This is now the Lua table
			end

			log("[MCP] Task Type: ExecuteLuauByName for tool: " .. toolNameForExecution .. " with Luau arguments")

		elseif taskArgs.RunCommand and type(taskArgs.RunCommand) == "table" then
			-- This case is for the Rust `run_command` tool, which we map to `RunCode.luau`
			toolNameForExecution = "RunCode"
            originalToolNameToRespondWith = "run_command" -- Gemini called "run_command" (or the Python agent mapped it)
			toolInputArgs = { command = taskArgs.RunCommand.command }
			if type(toolInputArgs.command) ~= "string" then
				local errorResultTable = ToolHelpers.FormatErrorResult("RunCommand: 'command' is missing or not a string.")
				sendResponseOnce(errorResultTable, originalToolNameToRespondWith)
				return
			end
			log("[MCP] Task Type: RunCommand, mapped to Luau tool: " .. toolNameForExecution)

		elseif taskArgs.InsertModel and type(taskArgs.InsertModel) == "table" then
			-- This case is for the Rust `insert_model` tool, which we map to `InsertModel.luau`
			toolNameForExecution = "InsertModel"
            originalToolNameToRespondWith = "insert_model" -- Gemini called "insert_model"
			toolInputArgs = { query = taskArgs.InsertModel.query }
			if type(toolInputArgs.query) ~= "string" then
				local errorResultTable = ToolHelpers.FormatErrorResult("InsertModel: 'query' is missing or not a string.")
				sendResponseOnce(errorResultTable, originalToolNameToRespondWith)
				return
			end
			log("[MCP] Task Type: InsertModel, mapped to Luau tool: " .. toolNameForExecution)
		else
			print("[MCP] Error: Unrecognized task structure in body.args: ", taskArgs)
			local errorResultTable = ToolHelpers.FormatErrorResult("Unrecognized task structure in body.args.")
			sendResponseOnce(errorResultTable, "unknown_task")
			return
		end

		if not toolNameForExecution then
			local errorResultTable = ToolHelpers.FormatErrorResult("Could not determine tool name for execution from task arguments.")
			sendResponseOnce(errorResultTable, originalToolNameToRespondWith or "unknown_tool")
			return
		end

		-- ADD DIAGNOSTICS HERE
		print("[MCP Diagnostics] MessageReceived: Attempting to find tool. toolNameForExecution = '" .. tostring(toolNameForExecution) .. "'")
		local currentToolKeys = {}
		for k, _ in pairs(toolFunctions) do
			table.insert(currentToolKeys, "'" .. tostring(k) .. "'")
		end
		print("[MCP Diagnostics] MessageReceived: Current keys in toolFunctions: {" .. table.concat(currentToolKeys, ", ") .. "}")
		-- Check explicitly if the key exists
		if toolFunctions[toolNameForExecution] then
			print("[MCP Diagnostics] MessageReceived: toolFunctions[toolNameForExecution] IS found. Type: " .. type(toolFunctions[toolNameForExecution]))
		else
			print("[MCP Diagnostics] MessageReceived: toolFunctions[toolNameForExecution] IS NIL.")
		end

		local toolFunc = toolFunctions[toolNameForExecution]
		if not toolFunc then
            -- This is the path currently taken for RunCode
			local errorResultTable = ToolHelpers.FormatErrorResult("Tool function not found in toolFunctions map: " .. tostring(toolNameForExecution))
			sendResponseOnce(errorResultTable, originalToolNameToRespondWith)
			return
		end

		local recording = ChangeHistoryService:TryBeginRecording("StudioMCP - " .. toolNameForExecution)
		local success, result = pcall(toolFunc, toolInputArgs or {})

		if success then
			if type(result) == "table" and result.content then -- Assuming 'result' is the CallToolResult-like table
				sendResponseOnce(result, originalToolNameToRespondWith)
			else
				print("[MCP] Error: Tool " .. toolNameForExecution .. " returned unexpected result format: " .. tostring(result))
				local errorResultTable = ToolHelpers.FormatErrorResult("Tool " .. toolNameForExecution .. " returned an unexpected result format.")
				sendResponseOnce(errorResultTable, originalToolNameToRespondWith)
			end
		else
			print("[MCP] Error executing tool " .. toolNameForExecution .. ": " .. tostring(result))
			local errorResultTable = ToolHelpers.FormatErrorResult("Internal error executing tool " .. toolNameForExecution .. ": " .. tostring(result))
			sendResponseOnce(errorResultTable, originalToolNameToRespondWith)
		end

		if recording then
			ChangeHistoryService:FinishRecording(recording, Enum.FinishRecordingOperation.Commit)
		end
		log("[MCP] Handled request for original tool: " .. (originalToolNameToRespondWith or "unknown") .. ", executed as Luau: " .. toolNameForExecution)
	end)

	return client
end

local function getButtonImage()
	local ok, response = pcall(function()
		return StudioService:GetClassIcon("PackageLink").Image
	end)
	return ok and response or "rbxasset://textures/ui/GuiImagePlaceholder.png"
end

local currentClient: MockWebSocketService.MockWebSocketClient? = connectWebSocket() -- nil for default off
print("The MCP Studio plugin is ready for prompts.")

local toolbar = plugin:CreateToolbar("MCP")
local toggleButton = toolbar:CreateButton("Toggle MCP", "Toggle connection to the server", getButtonImage())
toggleButton.ClickableWhenViewportHidden = true
toggleButton:SetActive(currentClient ~= nil)

toggleButton.Click:Connect(function()
	if not currentClient then
		currentClient = connectWebSocket()
		print("The MCP Studio plugin is ready for prompts.")
	else
		currentClient:Close()
		currentClient = nil
		print("The MCP Studio plugin is stopped.")
	end
end)<|MERGE_RESOLUTION|>--- conflicted
+++ resolved
@@ -115,10 +115,7 @@
 	client.MessageReceived:Connect(function(message: string) -- Ensured valid type annotation / corrected if malformed
 		log("[MCP] Message received")
 
-<<<<<<< HEAD
-=======
-<<<<<<< feature/targeted-deserialization-v2
->>>>>>> 376a213b
+
 		-- Check for empty or whitespace-only message
 		if message == nil or string.match(message, "^%s*$") then
 			-- More subdued log, not an "Error"
@@ -147,30 +144,7 @@
 		if type(body) ~= "table" then
 			print(("[MCP Error] Executed Luau message did not return a table. Returned type: %s. Original raw message was: [%s]"):format(type(body), message))
 			-- Potentially send a formatted error response
-<<<<<<< HEAD
-=======
-=======
-
-		-- Check for empty or whitespace-only message
-		if message == nil or string.match(message, "^%s*$") then
-			print(("[MCP] Received empty or whitespace-only message, ignoring. Raw message: [%s]"):format(tostring(message)))
-			return
-		end
-
-
-		local decodedSuccess, resultOrError = pcall(HttpService.JSONDecode, HttpService, message)
-
-		if not decodedSuccess then
-			-- 'resultOrError' here is the error message from JSONDecode
-			print(("[MCP] Error: Failed to decode JSON. Decode Error: %s. Original raw message was: [%s]"):format(tostring(resultOrError), message))
-			return
-		end
-
-		local body = resultOrError -- If decodedSuccess is true, resultOrError is the decoded body
-		if type(body) ~= "table" then
-			print(("[MCP] Error: Decoded JSON message is not a table. Type: %s. Original raw message was: [%s]"):format(type(body), message))
->>>>>>> main
->>>>>>> 376a213b
+
 			return
 		end
 
@@ -203,7 +177,7 @@
 						responseLuauString = fallbackLuauString
 					end
 				end
-<<<<<<< HEAD
+
 
 				-- responseLuauString now holds a string like "return {content=..., isError=...}"
 
@@ -220,24 +194,7 @@
 				if outerSerialError then
 					print(("[MCP CRITICAL] Failed to serialize the final outer payload for ID '%s'. Error: %s"):format(tostring(id), tostring(outerSerialError)))
 
-=======
-
-				-- responseLuauString now holds a string like "return {content=..., isError=...}"
-
-				local outerPayloadTable = {
-					id = id, -- Captured from the incoming request's parsed body
-					response = responseLuauString -- This is a string that starts with "return ..."
-				}
-
-				print("[MCP Diagnostics] sendResponseOnce: Attempting to serialize outerPayloadTable.")
-				-- Optional: safeDeepPrint(outerPayloadTable) for debugging
-
-				local finalLuauStringToSend, outerSerialError = ToolHelpers.TableToLuauString(outerPayloadTable)
-
-				if outerSerialError then
-					print(("[MCP CRITICAL] Failed to serialize the final outer payload for ID '%s'. Error: %s"):format(tostring(id), tostring(outerSerialError)))
-
->>>>>>> 376a213b
+
 					-- Construct the ultimate fallback Luau string manually
 					-- The 'response' field needs to be a string that itself is a Luau return statement.
 					local ultimateFallbackResponseLuauStr, ultimateFallbackErr = ToolHelpers.TableToLuauString(
@@ -249,7 +206,7 @@
 					end
 
 					-- Serialize the 'id' safely into the outer return statement
-<<<<<<< HEAD
+
 					local idValueStr
 					local idFullReturnStr, idSerialErr = ToolHelpers.TableToLuauString(id)
 					if idSerialErr then
@@ -278,15 +235,7 @@
 					end
 
 					finalLuauStringToSend = string.format("return { id = %s, response = %s }", idValueStr, ToolHelpers.TableToLuauString(ultimateFallbackResponseLuauStr))
-=======
-					local idLuauString, idSerialErr = ToolHelpers.TableToLuauString(id)
-					if idSerialErr then
-						-- This is extremely unlikely for a string or number ID, but as a last resort
-						idLuauString = string.format("%q", "ID_SERIALIZATION_FAILED_" .. tostring(id))
-					end
-
-					finalLuauStringToSend = string.format("return { id = %s, response = %s }", idLuauString, ToolHelpers.TableToLuauString(ultimateFallbackResponseLuauStr))
->>>>>>> 376a213b
+
 					-- The above ToolHelpers.TableToLuauString(ultimateFallbackResponseLuauStr) is critical:
 					-- ultimateFallbackResponseLuauStr is already "return {...}", so it needs to become a string literal like "\"return {...}\""
 					-- This is handled by TableToLuauString when it encounters a string value.
