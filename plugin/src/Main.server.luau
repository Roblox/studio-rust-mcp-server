--- conflicted
+++ resolved
@@ -44,20 +44,14 @@
     else
         print("[MCP Diagnostics] Main is nil, cannot access Main.Tools.")
     end
-<<<<<<< HEAD
-=======
-
->>>>>>> e82132ae
+
     if script:FindFirstChild("Tools") then
         print("[MCP Diagnostics] script.Tools is: " .. tostring(script.Tools) .. " (" .. script.Tools:GetFullName() .. ")")
     else
         print("[MCP Diagnostics] script.Tools is: nil (not found as a child of script)")
     end
 
-<<<<<<< HEAD
-=======
-
->>>>>>> e82132ae
+
     local toolsFolder = Main and Main.Tools or script.Tools -- Check Main before Main.Tools
     print("[MCP Diagnostics] Determined toolsFolder: " .. tostring(toolsFolder) .. (toolsFolder and (" (" .. toolsFolder:GetFullName() .. ")") or ""))
 
@@ -84,23 +78,14 @@
         end
     else
         print("[MCP Diagnostics] Error: Tools folder not found or resolved to nil.")
-<<<<<<< HEAD
+
     end
 
     local loadedToolNames = {}
     for name, _ in pairs(toolModules) do
         table.insert(loadedToolNames, name)
     end
-=======
-
-    end
-
-    local loadedToolNames = {}
-    for name, _ in pairs(toolModules) do
-        table.insert(loadedToolNames, name)
-    end
-
->>>>>>> e82132ae
+
     print("[MCP Diagnostics] Finished loading tools. Loaded tool names: {" .. table.concat(loadedToolNames, ", ") .. "}")
 
     return toolModules
