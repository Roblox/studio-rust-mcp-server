--- conflicted
+++ resolved
@@ -124,7 +124,7 @@
 		end
 		-- ]] -- End of large comment
 
-<<<<<<< HEAD
+
 		local messageText = ("Successfully retrieved %d properties for instance '%s'."):format(ToolHelpers.TableLength(retrievedProperties), path)
 		-- if accessErrors then -- Keep this commented out for now
 		--	messageText = messageText .. (" Encountered %d errors retrieving some requested properties."):format(ToolHelpers.TableLength(accessErrors))
@@ -140,24 +140,7 @@
 		-- end
 
 		return dataToReturn
-=======
-		-- local messageText = ("Successfully retrieved %d properties for instance '%s'."):format(ToolHelpers.TableLength(retrievedProperties), path)
-		-- if accessErrors then
-		-- 	messageText = messageText .. (" Encountered %d errors retrieving some requested properties."):format(ToolHelpers.TableLength(accessErrors))
-		-- end
 
-		-- local dataToReturn = {
-		-- 	message = messageText,
-		-- 	instance_path = path,
-		-- 	properties = retrievedProperties,
-		-- }
-		-- if accessErrors then
-		-- 	dataToReturn.errors = accessErrors
-		-- end
-
-		return { message = "Syntax test successful", simplified = true }
-
->>>>>>> 237248a5
 
 	end)
 
