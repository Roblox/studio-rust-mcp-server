--- conflicted
+++ resolved
@@ -135,11 +135,9 @@
 		if accessErrors then -- only include errors table if there are errors
 			resultData.errors = accessErrors
 		end
-<<<<<<< HEAD
+
 		return resultData; -- Added semicolon
-=======
-		return resultData
->>>>>>> a92e7d19
+
 	end)
 
 	if success then
