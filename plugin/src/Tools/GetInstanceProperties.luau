-- GetInstanceProperties.luau
local Main = script:FindFirstAncestor("MCPStudioPlugin")
local ToolHelpers = require(Main.ToolHelpers)
local Types = require(Main.Types)

local function execute(args: Types.GetInstancePropertiesArgs)
	local success, resultOrError = pcall(function()
		local path = args.path
		local propertyNamesInput = args.property_names -- Renamed to avoid conflict with loop variable

		if not path or type(path) ~= "string" then
			return {
				message = "Error: 'path' is required and must be a string.",
				instance_path = path or "nil",
				properties = {},
				errors = { path_error = "'path' is required and must be a string." },
			}
		end

		local instance, err = ToolHelpers.FindInstanceByPath(path)
		if not instance then
			return {
				message = ("Failed to find instance at path: %s. %s"):format(path, err or "Unknown error"),
				instance_path = path,
				properties = {},
				errors = { instance_error = ("Failed to find instance at path: %s. %s"):format(path, err or "Unknown error") },
			}
		end

		local retrievedProperties: { [string]: any } = {}
		local accessErrors: { [string]: string } = {} -- Changed to dictionary for easier property-specific errors

		-- [[ -- Start of large comment
		local fetchAllProperties = false
		if propertyNamesInput == nil or (type(propertyNamesInput) == "table" and #propertyNamesInput == 0) then
			fetchAllProperties = true
		elseif type(propertyNamesInput) ~= "table" then
			return {
				message = "Error: 'property_names' must be an array of strings if provided.",
				instance_path = path,
				properties = {},
				errors = { property_names_error = "'property_names' must be an array of strings if provided." },
			}
		end

		if fetchAllProperties then
			-- Attempt to get all scriptable properties
			-- Note: Instance:GetProperties() is Studio-only and might not work in all contexts
			-- For now, we'll rely on a simpler approach if GetProperties isn't directly available
			-- or fallback to a predefined set if necessary. This example tries to get common ones.
			-- A more robust solution might involve specific handling for different ClassNames.
			local commonProps = { "Name", "ClassName", "Parent", "Position", "Size", "Color", "Transparency", "Material", "Anchored", "CanCollide", "CFrame", "Orientation", "Position" }
			local classSpecificProps = {}

			if typeof(instance) == "Instance" and instance:IsA("BasePart") then
				table.insert(commonProps, "Shape")
				table.insert(commonProps, "BrickColor")
			elseif typeof(instance) == "Instance" and instance:IsA("Humanoid") then
				table.insert(commonProps, "Health")
				table.insert(commonProps, "MaxHealth")
				table.insert(commonProps, "WalkSpeed")
			end

			-- For now, just use a combined list of common and some class-specific props as a proxy for "all"
            -- A true "all scriptable" is hard without :GetProperties() in all environments or a massive lookup table.
            -- The provided `instance:GetProperties()` is the ideal if available.
            -- This simplified approach will try to get the common ones.

            local allPropertiesToTry = {}
            if instance.GetProperties then -- Check if method exists
                pcall(function() -- Wrap in pcall in case GetProperties itself errors
                    local studioProps = instance:GetProperties()
                    for _, propInfo in ipairs(studioProps) do
                        if type(propInfo) == "table" and propInfo.Name then
                            table.insert(allPropertiesToTry, propInfo.Name)
                        elseif type(propInfo) == "string" then -- Some versions might return array of strings
                             table.insert(allPropertiesToTry, propInfo)
                        end
                    end
                end)
            end
            -- If GetProperties wasn't available or didn't populate, use common ones
            if #allPropertiesToTry == 0 then
                allPropertiesToTry = commonProps -- Fallback to commonProps
            end

			for _, propNameString in ipairs(allPropertiesToTry) do
				local getSuccess, propValue = pcall(function()
					return instance[propNameString]
				end)

				if getSuccess then
					retrievedProperties[propNameString] = ToolHelpers.SerializeValue(propValue)
				else
					-- Silently ignore errors when fetching all, or add to errors if desired
					-- accessErrors[propNameString] = "Error fetching property: " .. tostring(propValue)
				end
			end
			if #accessErrors == 0 then -- Check if accessErrors is empty using #
				accessErrors = nil -- Set to nil if no errors
			end

		else -- Specific property names were provided
			for _, propNameString in ipairs(propertyNamesInput) do
				if type(propNameString) ~= "string" then
					accessErrors[tostring(#accessErrors + 1)] = ("All 'property_names' must be strings. Found entry with type: %s"):format(type(propNameString))
					goto continueLoop -- Skips to next iteration using goto
				end

				local getSuccess, propValue = pcall(function()
					return instance[propNameString]
				end)

				if getSuccess then
					retrievedProperties[propNameString] = ToolHelpers.SerializeValue(propValue)
				else
					accessErrors[propNameString] = "Error getting property: " .. tostring(propValue)
				end
				::continueLoop::
			end
			if #accessErrors == 0 then -- Check if accessErrors is empty using #
				accessErrors = nil -- Set to nil if no errors
			end
		end
		-- ]] -- End of large comment

<<<<<<< HEAD
		-- local messageText = ("Successfully retrieved %d properties for instance '%s'."):format(ToolHelpers.TableLength(retrievedProperties), path)
		-- if accessErrors then
		-- 	messageText = messageText .. (" Encountered %d errors retrieving some requested properties."):format(ToolHelpers.TableLength(accessErrors))
		-- end

		-- local dataToReturn = {
		-- 	message = messageText,
		-- 	instance_path = path,
		-- 	properties = retrievedProperties,
		-- }
		-- if accessErrors then
		-- 	dataToReturn.errors = accessErrors
		-- end

		return { message = "Syntax test successful", simplified = true }
=======
		local messageText = ("Successfully retrieved %d properties for instance '%s'."):format(ToolHelpers.TableLength(retrievedProperties), path)

		if accessErrors and next(accessErrors) then

			messageText = messageText .. (" Encountered %d errors retrieving some requested properties."):format(ToolHelpers.TableLength(accessErrors))
		end

		local dataToReturn = {
			message = messageText,
			instance_path = path,
			properties = retrievedProperties,
		}

		if accessErrors and next(accessErrors) then

			dataToReturn.errors = accessErrors
		end

		return dataToReturn

>>>>>>> 0a50f0f9

	end)

	if success then
		if resultOrError.message and resultOrError.message:match("^Error:") then -- Check if it's one of my custom error tables
			return ToolHelpers.FormatErrorResult(resultOrError)
		else
			return ToolHelpers.FormatSuccessResult(resultOrError)
		end
	else
		-- This is a critical error in the pcall itself (e.g. syntax error in the protected code)
		return ToolHelpers.FormatErrorResult({
			message = "Internal script error in GetInstanceProperties: " .. tostring(resultOrError),
			instance_path = args.path or "nil",
			properties = {},
			errors = { internal_error = tostring(resultOrError) }, -- Potential typo here: resultOrRrror should likely be resultOrError
		})
	end
end

return execute<|MERGE_RESOLUTION|>--- conflicted
+++ resolved
@@ -124,7 +124,6 @@
 		end
 		-- ]] -- End of large comment
 
-<<<<<<< HEAD
 		-- local messageText = ("Successfully retrieved %d properties for instance '%s'."):format(ToolHelpers.TableLength(retrievedProperties), path)
 		-- if accessErrors then
 		-- 	messageText = messageText .. (" Encountered %d errors retrieving some requested properties."):format(ToolHelpers.TableLength(accessErrors))
@@ -140,28 +139,7 @@
 		-- end
 
 		return { message = "Syntax test successful", simplified = true }
-=======
-		local messageText = ("Successfully retrieved %d properties for instance '%s'."):format(ToolHelpers.TableLength(retrievedProperties), path)
 
-		if accessErrors and next(accessErrors) then
-
-			messageText = messageText .. (" Encountered %d errors retrieving some requested properties."):format(ToolHelpers.TableLength(accessErrors))
-		end
-
-		local dataToReturn = {
-			message = messageText,
-			instance_path = path,
-			properties = retrievedProperties,
-		}
-
-		if accessErrors and next(accessErrors) then
-
-			dataToReturn.errors = accessErrors
-		end
-
-		return dataToReturn
-
->>>>>>> 0a50f0f9
 
 	end)
 
