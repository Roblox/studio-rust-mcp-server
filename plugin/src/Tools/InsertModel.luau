-- InsertModel.luau
local Main = script:FindFirstAncestor("MCPStudioPlugin")
local Types = require(Main.Types)
local ToolHelpers = require(Main.ToolHelpers)

local InsertService = game:GetService("InsertService")
local CollectionService = game:GetService("CollectionService") -- For tagging if needed later

local INSERT_MAX_SEARCH_DEPTH = 2048
local INSERT_MAX_DISTANCE_AWAY = 20

local function getInsertPosition()
	local camera = workspace.CurrentCamera
	if not camera then return Vector3.new(0, 5, 0) end

	local viewportPoint = camera.ViewportSize / 2
	local unitRay = camera:ViewportPointToRay(viewportPoint.X, viewportPoint.Y, 0)

	local params = RaycastParams.new()
	params.FilterType = Enum.RaycastFilterType.Exclude
	params.FilterDescendantsInstances = game:GetService("Selection"):Get()

	local result = workspace:Raycast(unitRay.Origin, unitRay.Direction * INSERT_MAX_SEARCH_DEPTH, params)

	if result then
		return result.Position
	else
		return camera.CFrame.Position + unitRay.Direction * INSERT_MAX_DISTANCE_AWAY
	end
end

local function toTitleCase(str: string): string
	local function titleCase(first: string, rest: string)
		return first:upper() .. rest:lower()
	end
	local intermediate = string.gsub(str, "(%a)([%w_']*)", titleCase :: (string) -> string)
	return intermediate:gsub("%s+", "")
end

local function collapseObjectsIntoContainer(objects: { Instance }): Instance?
	if #objects == 0 then return nil end

	local isPhysical = false
	for _, object in objects do
		if object:IsA("PVInstance") then
			isPhysical = true
			break
		end
	end

	if isPhysical then
		local model = Instance.new("Model")
		for _, object in objects do
			object.Parent = model
		end
		return model
	end

	if #objects > 1 then
		local folder = Instance.new("Folder")
		for _, object in objects do
			object.Parent = folder
		end
		return folder
	end
	return objects[1]
end

local function actualLoadAsset(assetId: number): (boolean, Instance?, string?)
	local success, objects = pcall(InsertService.LoadAsset, InsertService, assetId) -- Use InsertService.LoadAsset
	if not success then
		return false, nil, "InsertService:LoadAsset() failed for asset ID: " .. tostring(assetId) .. ". Error: " .. tostring(objects) -- objects is error message
	end

    -- LoadAsset returns a Model instance
	if not (objects and typeof(objects) == "Instance" and objects:IsA("Model")) then
		return false, nil, "InsertService:LoadAsset() did not return a valid Model for asset ID: " .. tostring(assetId)
	end

	return true, objects :: Instance, nil
end


local function getAssetIdFromString(query: string): (boolean, number?, string?)
    local isAssetId = tonumber(query)
    if isAssetId then
        return true, isAssetId, nil
    end

	local success, results = pcall(InsertService.GetFreeModels, InsertService, query, 0)
	if not success then
		return false, nil, "InsertService:GetFreeModels() failed for query: '" .. query .. "'. Error: " .. tostring(results)
	end

	if results and results[1] and results[1].Results and #results[1].Results > 0 then
		return true, results[1].Results[1].AssetId, nil
	else
		return false, nil, "No assets found for query: '" .. query .. "'"
	end
end

-- Main logic for inserting asset
local function performInsert(query: string, parentPath: string?): (Types.InsertModelResultData?, string?)
	local assetIdOk, assetId, errorMsg = getAssetIdFromString(query)
	if not assetIdOk then
		return nil, errorMsg
	end

	local loadOk, instance, loadErrorMsg = actualLoadAsset(assetId :: number)
	if not loadOk then
		return nil, loadErrorMsg
	end

	local parent = workspace -- Default parent
	if parentPath then
		local foundParent, findError = ToolHelpers.FindInstanceByPath(parentPath)
		if not foundParent then
			(instance :: Instance):Destroy() -- Cleanup
			return nil, "Failed to find specified parent at path '" .. parentPath .. "'. " .. (findError or "")
		end
		parent = foundParent
	end

    -- Name the instance (model)
	local baseName = toTitleCase((instance :: Instance).Name or query) -- Use model's name or query
	if string.len(baseName) == 0 then baseName = "Model" end

	local name = baseName
	local i = 1
	while parent:FindFirstChild(name) do
		i += 1
		name = baseName .. i
	end
	(instance :: Instance).Name = name
	(instance :: Instance).Parent = parent

	if (instance :: Instance):IsA("Model") then
		(instance :: Instance):PivotTo(CFrame.new(getInsertPosition()))
	elseif (instance :: Instance):IsA("BasePart") then
		(instance :: Instance).Position = getInsertPosition()
	end

    local resultData: Types.InsertModelResultData = {
        message = ("Successfully inserted asset ID %d as '%s' into '%s'."):format(assetId :: number, (instance :: Instance).Name, (instance :: Instance).Parent:GetFullName()),
        instance_path = (instance :: Instance):GetFullName(),
        asset_id = assetId,
    }
	return resultData, nil
end

local function handleInsertModel(args: Types.InsertModelArgs)
    local pcall_ok, primary_return, secondary_return = pcall(function()
        if type(args.query) ~= "string" or string.len(args.query) == 0 then
            return { __isError = true, message = "InsertModel: 'query' argument (asset ID or search term) is missing, empty, or not a string." }
        end
        if args.parent_path and type(args.parent_path) ~= "string" then
            return { __isError = true, message = "InsertModel: 'parent_path', if provided, must be a string." }
        end

        return performInsert(args.query, args.parent_path) -- Returns (data, errorString) or (nil, errorString)
    end)

    if pcall_ok then
        -- Check if the pcall'd function returned our custom error table (e.g. from arg validation)
        if primary_return and primary_return.__isError then
            return ToolHelpers.FormatErrorResult(primary_return.message) -- MODIFIED LINE
        else
            -- If not a custom error, then primary_return is the first value from performInsert (data or nil)
            -- and secondary_return is the second value from performInsert (errorString or nil)
            if secondary_return then -- This is the errorString from performInsert
                return ToolHelpers.FormatErrorResult(secondary_return)
            else -- No errorString from performInsert, so primary_return should be valid data

<<<<<<< HEAD
                local formatted_result = ToolHelpers.FormatSuccessResult(primary_return)
                return formatted_result
=======
                return (ToolHelpers.FormatSuccessResult(primary_return))
>>>>>>> 003c6d5f

            end
        end
    else
        -- pcall itself failed, primary_return contains the error message from pcall
        return ToolHelpers.FormatErrorResult("Internal pcall error in InsertModel: " .. tostring(primary_return))
    end
end

return handleInsertModel<|MERGE_RESOLUTION|>--- conflicted
+++ resolved
@@ -171,12 +171,10 @@
                 return ToolHelpers.FormatErrorResult(secondary_return)
             else -- No errorString from performInsert, so primary_return should be valid data
 
-<<<<<<< HEAD
+
                 local formatted_result = ToolHelpers.FormatSuccessResult(primary_return)
                 return formatted_result
-=======
-                return (ToolHelpers.FormatSuccessResult(primary_return))
->>>>>>> 003c6d5f
+
 
             end
         end
