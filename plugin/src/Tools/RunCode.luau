--- conflicted
+++ resolved
@@ -1,17 +1,13 @@
-<<<<<<< HEAD
+
 -- Simplified RunCode.luau - Step 1 of reintroducing functionality
 local Main = script:FindFirstAncestor("MCPStudioPlugin")
 local ToolHelpers = require(Main.ToolHelpers)
-=======
--- Simplified RunCode.luau
-local Main = script:FindFirstAncestor("MCPStudioPlugin")
-local ToolHelpers = require(Main.ToolHelpers) -- Assuming ToolHelpers is still needed for FormatErrorResult/FormatSuccessResult
->>>>>>> f1d2f9ad
+
 
 local function handleRunCode(args)
     if type(args.command) ~= "string" then
         return ToolHelpers.FormatErrorResult("Error: RunCode command argument is missing or not a string.")
-<<<<<<< HEAD
+
     end
 
     local command = args.command
@@ -91,56 +87,7 @@
             final_output_str = "Command executed successfully with no output or return values."
         end
         return ToolHelpers.FormatSuccessResult({ output = final_output_str })
-=======
-    end
 
-    local command = args.command
-    local output_text = ""
-    local is_error = false
-
-
-    local success, result = pcall(function()
-        local func, err = loadstring(command)
-        if not func then
-            return { message = "LOADSTRING ERROR: " .. tostring(err), is_error = true }
-
-        end
-
-        local results = {pcall(func)} -- Execute and capture results
-
-        local run_success = results[1]
-        local return_values = {}
-        for i = 2, #results do
-            table.insert(return_values, results[i])
-        end
-
-        if not run_success then
-            return { message = "RUNTIME ERROR: " .. tostring(return_values[1]), is_error = true }
-        else
-            local output_parts = {}
-            for i, val in ipairs(return_values) do
-                table.insert(output_parts, tostring(val))
-            end
-            if #output_parts > 0 then
-                 return { message = "Output: " .. table.concat(output_parts, "\t"), is_error = false }
-            else
-                return { message = "Command executed successfully with no return value.", is_error = false }
-            end
-        end
-    end)
-
-    if not success then
-        -- This is an error in the pcall wrapping loadstring/execution itself
-        output_text = "CRITICAL EXECUTION ERROR: " .. tostring(result)
-        is_error = true
-        return ToolHelpers.FormatErrorResult(output_text)
-    elseif result.is_error then
-        -- Error from loadstring or runtime
-        return ToolHelpers.FormatErrorResult(result.message)
-    else
-        -- Success from execution
-        return ToolHelpers.FormatSuccessResult({ output = result.message })
->>>>>>> f1d2f9ad
     end
 end
 
