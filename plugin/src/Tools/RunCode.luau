<<<<<<< HEAD
=======

>>>>>>> 4292011a
-- Simplified RunCode.luau - Test: Restore partial table serialization in toStrTable
local Main = script:FindFirstAncestor("MCPStudioPlugin")
local ToolHelpers = require(Main.ToolHelpers)
-- HttpService remains removed
<<<<<<< HEAD

--[[
=======

--[[

>>>>>>> 4292011a
local function getTableType(arg)
	local hasArray = false
	local hasTable = false
	for key, _value in arg do
		if typeof(key) == "number" then
			hasArray = true
		else
			hasTable = true
		end
		if hasArray and hasTable then
			break
		end
	end
	return hasArray, hasTable
end

local function serializeTable(arg)
	if typeof(arg) == "table" then
		local _, isTable = getTableType(arg)
		local newArg = {}
		for key, value in arg do
			local newKey = serializeTable(key)
			newArg[if isTable then tostring(newKey) else newKey] = serializeTable(value)
		end
		return newArg
	elseif type(arg) == "userdata" then
		return tostring(arg) or "UNABLE_TO_SERIALIZE" -- Fallback for userdata
	end
	return arg
end
--]]

--[[
local function deepClone(t, cache)
    cache = cache or {}
	local clone = {}
	for key, value in t do
		local newKey = key
		if typeof(key) == "table" then
			if not cache[key] then
                cache[key] = {}
				cache[key] = deepClone(key, cache)
			end
			newKey = cache[key]
		end

		local newValue = value
		if typeof(value) == "table" then
			if not cache[value] then
                cache[value] = {}
				cache[value] = deepClone(value, cache)
			end
			newValue = cache[value]
		end
		clone[newKey] = newValue
	end
	return clone
end
--]]

<<<<<<< HEAD
=======

>>>>>>> 4292011a
-- Modified toStrTable for one-level deep table string representation
local function toStrTable(t) -- t is from table.pack
    local strTable = {}
    if t and t.n then -- Check if it looks like a packed table from table.pack
        for i = 1, t.n do
            local val = t[i]
            if type(val) == "table" then
                local innerParts = {}
                for k, v in pairs(val) do
                    table.insert(innerParts, tostring(k) .. "=" .. tostring(v))
                end
                strTable[i] = "{ " .. table.concat(innerParts, ", ") .. " }"
            else
                strTable[i] = tostring(val)
            end
        end
    elseif type(t) == "table" then -- Fallback if not a packed table (e.g. if toStrTable is called with a single table directly)
        local fallbackParts = {}
        for k,v in pairs(t) do
             table.insert(fallbackParts, tostring(k) .. "=" .. tostring(v))
        end
        -- This case should return a table of strings, so wrap the single string in a table
        return {"{ " .. table.concat(fallbackParts, ", ") .. " }"}
    else if t == nil then
        return {"nil"} -- Handle nil input explicitly if it can occur
    else
        -- For any other non-table, non-nil type passed directly.
        return {tostring(t)}
    end
    return strTable
<<<<<<< HEAD
=======

>>>>>>> 4292011a
end

-- Main function from previous step
local function handleRunCode(args)
    if type(args.command) ~= "string" then
        return ToolHelpers.FormatErrorResult("Error: RunCode command argument is missing or not a string.")
    end



-- Main function from previous step
local function handleRunCode(args)
    if type(args.command) ~= "string" then
        return ToolHelpers.FormatErrorResult("Error: RunCode command argument is missing or not a string.")
    end


<<<<<<< HEAD
-- Main function from previous step
local function handleRunCode(args)
    if type(args.command) ~= "string" then
        return ToolHelpers.FormatErrorResult("Error: RunCode command argument is missing or not a string.")
    end

=======
>>>>>>> 4292011a
    local command = args.command
    local output_parts = {}
    local an_error_occurred_in_command = false

<<<<<<< HEAD
=======

>>>>>>> 4292011a
    local function addToOutput(tag, ...)
        local packedArgs = table.pack(...)
        if packedArgs.n == 0 then
            table.insert(output_parts, tag .. "\n")
            return
        end
<<<<<<< HEAD
        -- Now uses the toStrTable with one-level deep serialization
        local strResults = toStrTable(packedArgs)
        table.insert(output_parts, tag .. " " .. table.concat(strResults, "\t") .. "\n")
    end

=======

        -- Now uses the toStrTable with one-level deep serialization
        local strResults = toStrTable(packedArgs)
        table.insert(output_parts, tag .. " " .. table.concat(strResults, "\t") .. "\n")
    end

>>>>>>> 4292011a
    local pcall_success, execution_result = pcall(function()
        local func, load_err = loadstring(command)
        if not func then
            an_error_occurred_in_command = true
            addToOutput("[LOADSTRING ERROR]", load_err or "Unknown loadstring error")
            return
        end

        local chunkfenv = getfenv(func)
        local oldPrint = chunkfenv.print or print
        chunkfenv.print = function(...)
<<<<<<< HEAD
=======

>>>>>>> 4292011a
            if oldPrint then oldPrint(...) end
            addToOutput("[OUTPUT]", ...)
        end

        local oldWarn = chunkfenv.warn or warn
        chunkfenv.warn = function(...)
            if oldWarn then oldWarn(...) end
            addToOutput("[WARNING]", ...)
        end

        local oldError = chunkfenv.error
        chunkfenv.error = function(...)
            an_error_occurred_in_command = true
            addToOutput("[ERROR]", ...)
        end

        local results = {pcall(func)}
        local run_success = results[1]
        local returned_values_from_command = {}
        for i = 2, #results do
            table.insert(returned_values_from_command, results[i])
        end

<<<<<<< HEAD
=======

>>>>>>> 4292011a
        if not run_success then
            an_error_occurred_in_command = true
            addToOutput("[RUNTIME ERROR]", returned_values_from_command[1])
        else
            if #returned_values_from_command > 0 then
<<<<<<< HEAD
=======

>>>>>>> 4292011a
                addToOutput("[RETURNED]", table.unpack(returned_values_from_command))
            end
        end
    end)
<<<<<<< HEAD

    local final_output_str = table.concat(output_parts, "")

    if not pcall_success then
        final_output_str = final_output_str .. "[CRITICAL TOOL ERROR] " .. tostring(execution_result) .. "\n"
        an_error_occurred_in_command = true
        return ToolHelpers.FormatErrorResult(final_output_str)
    elseif an_error_occurred_in_command then
        return ToolHelpers.FormatErrorResult(final_output_str)
    else
        if final_output_str == "" then
            final_output_str = "Command executed successfully with no output or return values."
        end
        return ToolHelpers.FormatSuccessResult({ output = final_output_str })
=======


    local final_output_str = table.concat(output_parts, "")

    if not pcall_success then
        final_output_str = final_output_str .. "[CRITICAL TOOL ERROR] " .. tostring(execution_result) .. "\n"
        an_error_occurred_in_command = true
        return ToolHelpers.FormatErrorResult(final_output_str)
    elseif an_error_occurred_in_command then
        return ToolHelpers.FormatErrorResult(final_output_str)
    else
        if final_output_str == "" then
            final_output_str = "Command executed successfully with no output or return values."
        end
        return ToolHelpers.FormatSuccessResult({ output = final_output_str })

>>>>>>> 4292011a
    end
end

return handleRunCode<|MERGE_RESOLUTION|>--- conflicted
+++ resolved
@@ -1,19 +1,12 @@
-<<<<<<< HEAD
-=======
-
->>>>>>> 4292011a
+
 -- Simplified RunCode.luau - Test: Restore partial table serialization in toStrTable
 local Main = script:FindFirstAncestor("MCPStudioPlugin")
 local ToolHelpers = require(Main.ToolHelpers)
 -- HttpService remains removed
-<<<<<<< HEAD
+
 
 --[[
-=======
-
---[[
-
->>>>>>> 4292011a
+
 local function getTableType(arg)
 	local hasArray = false
 	local hasTable = false
@@ -74,10 +67,7 @@
 end
 --]]
 
-<<<<<<< HEAD
-=======
-
->>>>>>> 4292011a
+
 -- Modified toStrTable for one-level deep table string representation
 local function toStrTable(t) -- t is from table.pack
     local strTable = {}
@@ -108,10 +98,7 @@
         return {tostring(t)}
     end
     return strTable
-<<<<<<< HEAD
-=======
-
->>>>>>> 4292011a
+
 end
 
 -- Main function from previous step
@@ -129,43 +116,32 @@
     end
 
 
-<<<<<<< HEAD
+
 -- Main function from previous step
 local function handleRunCode(args)
     if type(args.command) ~= "string" then
         return ToolHelpers.FormatErrorResult("Error: RunCode command argument is missing or not a string.")
     end
 
-=======
->>>>>>> 4292011a
+
     local command = args.command
     local output_parts = {}
     local an_error_occurred_in_command = false
 
-<<<<<<< HEAD
-=======
-
->>>>>>> 4292011a
+
     local function addToOutput(tag, ...)
         local packedArgs = table.pack(...)
         if packedArgs.n == 0 then
             table.insert(output_parts, tag .. "\n")
             return
         end
-<<<<<<< HEAD
+
         -- Now uses the toStrTable with one-level deep serialization
         local strResults = toStrTable(packedArgs)
         table.insert(output_parts, tag .. " " .. table.concat(strResults, "\t") .. "\n")
     end
 
-=======
-
-        -- Now uses the toStrTable with one-level deep serialization
-        local strResults = toStrTable(packedArgs)
-        table.insert(output_parts, tag .. " " .. table.concat(strResults, "\t") .. "\n")
-    end
-
->>>>>>> 4292011a
+
     local pcall_success, execution_result = pcall(function()
         local func, load_err = loadstring(command)
         if not func then
@@ -177,10 +153,7 @@
         local chunkfenv = getfenv(func)
         local oldPrint = chunkfenv.print or print
         chunkfenv.print = function(...)
-<<<<<<< HEAD
-=======
-
->>>>>>> 4292011a
+
             if oldPrint then oldPrint(...) end
             addToOutput("[OUTPUT]", ...)
         end
@@ -204,24 +177,18 @@
             table.insert(returned_values_from_command, results[i])
         end
 
-<<<<<<< HEAD
-=======
-
->>>>>>> 4292011a
+
         if not run_success then
             an_error_occurred_in_command = true
             addToOutput("[RUNTIME ERROR]", returned_values_from_command[1])
         else
             if #returned_values_from_command > 0 then
-<<<<<<< HEAD
-=======
-
->>>>>>> 4292011a
+
                 addToOutput("[RETURNED]", table.unpack(returned_values_from_command))
             end
         end
     end)
-<<<<<<< HEAD
+
 
     local final_output_str = table.concat(output_parts, "")
 
@@ -236,24 +203,7 @@
             final_output_str = "Command executed successfully with no output or return values."
         end
         return ToolHelpers.FormatSuccessResult({ output = final_output_str })
-=======
-
-
-    local final_output_str = table.concat(output_parts, "")
-
-    if not pcall_success then
-        final_output_str = final_output_str .. "[CRITICAL TOOL ERROR] " .. tostring(execution_result) .. "\n"
-        an_error_occurred_in_command = true
-        return ToolHelpers.FormatErrorResult(final_output_str)
-    elseif an_error_occurred_in_command then
-        return ToolHelpers.FormatErrorResult(final_output_str)
-    else
-        if final_output_str == "" then
-            final_output_str = "Command executed successfully with no output or return values."
-        end
-        return ToolHelpers.FormatSuccessResult({ output = final_output_str })
-
->>>>>>> 4292011a
+
     end
 end
 
