--- conflicted
+++ resolved
@@ -1,21 +1,11 @@
-<<<<<<< HEAD
+
 -- Simplified RunCode.luau - Test: Further simplify toStrTable
 local Main = script:FindFirstAncestor("MCPStudioPlugin")
 local ToolHelpers = require(Main.ToolHelpers)
 -- HttpService is likely not needed anymore if JSONEncode is removed from toStrTable
 
 --[[
-=======
 
--- Simplified RunCode.luau - Test 1a: Isolate deepClone (identical to Test 1)
-
-local Main = script:FindFirstAncestor("MCPStudioPlugin")
-local ToolHelpers = require(Main.ToolHelpers)
-local HttpService = game:GetService("HttpService")
-
-
--- Helper functions from the original script
->>>>>>> 1ff69941
 local function getTableType(arg)
 	local hasArray = false
 	local hasTable = false
@@ -76,7 +66,7 @@
 end
 --]]
 
-<<<<<<< HEAD
+
 -- Further simplified toStrTable
 local function toStrTable(t) -- Removed type hint for simplicity in this test
     local strTable = {} -- Use a dynamic table
@@ -87,38 +77,12 @@
     else -- Fallback for other table types, though not expected for current usage
         for _, arg_elem in pairs(t) do -- Use pairs for general table iteration
             table.insert(strTable, tostring(arg_elem))
-=======
-local function toStrTable(t: { any }): { string }
-    local clonedTable = {}
 
-    -- Bypassing deepClone for testing parser issue
-    local cloneSuccess, result = true, t -- Bypass deepClone, work directly on t
-
-    if cloneSuccess then -- This will always be true now for the direct assignment
-        clonedTable = result
-    else
-        -- This 'else' block is effectively dead code for this test, but kept for structure.
-
-        local strTableMinimal = table.create(#t)
-        for i, arg_elem in ipairs(t) do
-            strTableMinimal[i] = tostring(arg_elem)
->>>>>>> 1ff69941
         end
     end
-<<<<<<< HEAD
+
     return strTable
-=======
 
-	local strTable = table.create(#clonedTable)
-	for i, arg_elem in ipairs(clonedTable) do
-		local serializedArg = serializeTable(arg_elem)
-		strTable[i] = if typeof(serializedArg) == "table"
-			then HttpService:JSONEncode(serializedArg)
-			else tostring(serializedArg)
-		end
-	end
-	return strTable
->>>>>>> 1ff69941
 end
 
 -- Main function from previous step
@@ -126,31 +90,22 @@
     if type(args.command) ~= "string" then
         return ToolHelpers.FormatErrorResult("Error: RunCode command argument is missing or not a string.")
     end
-<<<<<<< HEAD
-
-    local command = args.command
-    local output_parts = {}
-    local an_error_occurred_in_command = false
-
-=======
-
 
 
     local command = args.command
     local output_parts = {}
     local an_error_occurred_in_command = false
 
->>>>>>> 1ff69941
+
     local function addToOutput(tag, ...)
         local packedArgs = table.pack(...)
         if packedArgs.n == 0 then
             table.insert(output_parts, tag .. "\n")
             return
         end
-<<<<<<< HEAD
+
         -- Now uses the very simplified toStrTable
-=======
->>>>>>> 1ff69941
+
         local strResults = toStrTable(packedArgs)
         table.insert(output_parts, tag .. " " .. table.concat(strResults, "\t") .. "\n")
     end
@@ -166,10 +121,7 @@
         local chunkfenv = getfenv(func)
         local oldPrint = chunkfenv.print or print
         chunkfenv.print = function(...)
-<<<<<<< HEAD
-=======
 
->>>>>>> 1ff69941
             if oldPrint then oldPrint(...) end
             addToOutput("[OUTPUT]", ...)
         end
@@ -193,39 +145,17 @@
             table.insert(returned_values_from_command, results[i])
         end
 
-<<<<<<< HEAD
-=======
 
->>>>>>> 1ff69941
         if not run_success then
             an_error_occurred_in_command = true
             addToOutput("[RUNTIME ERROR]", returned_values_from_command[1])
         else
             if #returned_values_from_command > 0 then
-<<<<<<< HEAD
-=======
 
->>>>>>> 1ff69941
                 addToOutput("[RETURNED]", table.unpack(returned_values_from_command))
             end
         end
     end)
-<<<<<<< HEAD
-
-    local final_output_str = table.concat(output_parts, "")
-
-    if not pcall_success then
-        final_output_str = final_output_str .. "[CRITICAL TOOL ERROR] " .. tostring(execution_result) .. "\n"
-        an_error_occurred_in_command = true
-        return ToolHelpers.FormatErrorResult(final_output_str)
-    elseif an_error_occurred_in_command then
-        return ToolHelpers.FormatErrorResult(final_output_str)
-    else
-        if final_output_str == "" then
-            final_output_str = "Command executed successfully with no output or return values."
-        end
-        return ToolHelpers.FormatSuccessResult({ output = final_output_str })
-=======
 
 
     local final_output_str = table.concat(output_parts, "")
@@ -242,7 +172,6 @@
         end
         return ToolHelpers.FormatSuccessResult({ output = final_output_str })
 
->>>>>>> 1ff69941
     end
 end
 
