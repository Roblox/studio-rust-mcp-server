-- ToolHelpers.luau
local ToolHelpers = {}

local HttpService = game:GetService("HttpService")

function ToolHelpers.FindInstanceByPath(pathString)
    if not pathString or type(pathString) ~= "string" or pathString == "" then
        return nil, "Path is nil, not a string, or empty."
    end

    local lowerPath = string.lower(pathString)
    if lowerPath == "workspace" then return workspace, nil end
    if lowerPath == "lighting" then return game:GetService("Lighting"), nil end
    if lowerPath == "soundservice" then return game:GetService("SoundService"), nil end
    if lowerPath == "replicatedstorage" then return game:GetService("ReplicatedStorage"), nil end
    if lowerPath == "serverstorage" then return game:GetService("ServerStorage"), nil end
    if lowerPath == "serverplayers" or lowerPath == "players" then return game:GetService("Players"), nil end
    if lowerPath == "starterplayer" then return game:GetService("StarterPlayer"), nil end
    if lowerPath == "starterplayerscripts" then return game:GetService("StarterPlayer").StarterPlayerScripts, nil end
    if lowerPath == "startercharacterscripts" then return game:GetService("StarterPlayer").StarterCharacterScripts, nil end
    if lowerPath == "startergui" then return game:GetService("StarterGui"), nil end
    if lowerPath == "starterpack" then return game:GetService("StarterPack"), nil end
    if lowerPath == "serverscriptservice" then return game:GetService("ServerScriptService"), nil end
    if lowerPath == "teams" then return game:GetService("Teams"), nil end
    if lowerPath == "textchatservice" then return game:GetService("TextChatService"), nil end
    if lowerPath == "userinputservice" then return game:GetService("UserInputService"), nil end
     -- Path for PlayerGui typically needs player name, e.g. "Players.LocalPlayer.PlayerGui"
    -- However, if just "PlayerGui" is passed for a ScreenGui, some tools might try to resolve LocalPlayer.PlayerGui.
    -- For direct access, a full path is better. This helper won't assume LocalPlayer here.


    local current = game
    for part in string.gmatch(pathString, "[^%.]+") do
        if not current or typeof(current) ~= "Instance" then
             return nil, "Invalid path segment: " .. part .. " - parent is not an Instance or nil."
        end
        current = current:FindFirstChild(part)
        if not current then
            return nil, "Instance not found at segment: " .. part .. " in path " .. pathString
        end
    end
    return current
end

-- Standard response formatters

function ToolHelpers.SimpleTableToString(data)
    if type(data) ~= "table" then
        return "nil (not a table)"
    end

    local parts = {}
    local count = 0
    local totalLength = 0
    local maxPairs = 10
    local maxLength = 200
    -- complexValueFound is not strictly needed with the simpleValuesCount logic later
    -- local complexValueFound = false

    for key, value in pairs(data) do
        count = count + 1
        if count > maxPairs and key ~= "message" then -- Allow message to be processed even if it exceeds pair limit initially
            table.insert(parts, "...")
            break
        end

        local keyStr = tostring(key)
        local valueStr

        local valueType = type(value)
        if valueType == "string" or valueType == "number" or valueType == "boolean" then
            valueStr = tostring(value)
        elseif valueType == "table" then
            valueStr = "[table]"
            -- complexValueFound = true
        elseif valueType == "nil" then
            valueStr = "nil"
        else
            valueStr = "[" .. valueType .. "]"
            -- complexValueFound = true
        end

        if keyStr == "message" and (valueType == "string" or valueType == "number" or valueType == "boolean") then
            if string.len(valueStr) < maxLength - 5 and string.len(valueStr) > 0 then -- -5 for "..." buffer
                return valueStr -- Prioritize and return message directly if it's suitable
            elseif count > maxPairs then -- If message was the one that exceeded pair limit, but is too long
                 local truncatedMessage = string.sub(valueStr, 1, maxLength - 3) .. "..."
                 return truncatedMessage
            end
        end

        local pairStr = keyStr .. "=" .. valueStr
        -- Check length before adding, ensuring "..." can also fit if this is the last item before truncation
        if totalLength + string.len(pairStr) + 1 > maxLength - (if count >= maxPairs then 0 else string.len("...;")) then
            table.insert(parts, "...")
            break
        end
        table.insert(parts, pairStr)
        totalLength = totalLength + string.len(pairStr) + 1 -- +1 for semicolon
    end

    if #parts == 0 then
        if count > 0 and data.message then -- Handle case where only a long message existed
            local valueStr = tostring(data.message)
            local truncatedMessage = string.sub(valueStr, 1, maxLength - 3) .. "..."
            return truncatedMessage
        end
        return "empty table"
    end

    local simpleValuesCount = 0
    for _, partStr in ipairs(parts) do
        if not string.match(partStr, "%[table%]") and not string.match(partStr, "%[.+%]") and partStr ~= "..." then
            simpleValuesCount = simpleValuesCount + 1
        end
    end

    if simpleValuesCount == 0 and #parts > 0 then
        local firstPart = parts[1]
        if firstPart ~= "empty table" and firstPart ~= "nil (not a table)" and not (data.message and count==1) then
             -- if it's just a "message" field that was too long and got truncated to "...", return that.
            if data.message and count == 1 and parts[1] == "..." and string.len(tostring(data.message)) > maxLength then
                 local truncatedMessage = string.sub(tostring(data.message), 1, maxLength - 3) .. "..."
                 return truncatedMessage
            end
            return nil
        end
    end

    local finalStr = table.concat(parts, ";")
    if finalStr ~= "..." and finalStr ~= "" and not string.match(finalStr, ";$") then -- Add trailing semicolon if not just "..." or empty
        finalStr = finalStr .. ";"
    end
    -- Ensure final string does not exceed maxLength due to joining/semicolons, though previous checks should mostly prevent this.
    if string.len(finalStr) > maxLength then
        finalStr = string.sub(finalStr, 1, maxLength - 3) .. "..."
    end

    return finalStr
end

function ToolHelpers.FormatSuccessResult(data)
    local formattedString = ToolHelpers.SimpleTableToString(data)

    if formattedString and #formattedString > 0 then
        -- Ensure the 'text' field is the potentially simplified string.
        return { content = { { type = "text", text = formattedString } }, isError = false }
    else
        -- If SimpleTableToString returns nil or empty, use a generic success message.
        return { content = { { type = "text", text = "Operation successful." } }, isError = false }
    end
end

function ToolHelpers.FormatErrorResult(errorMessageString, _errorType) -- _errorType is not used in the new format
    return { content = { { type = "text", text = errorMessageString or "An unspecified error occurred." } }, isError = true }
end

function ToolHelpers.StringToEnum(enumString)
    if type(enumString) ~= "string" then return nil, "Input not a string" end
    if string.sub(enumString, 1, 5) ~= "Enum." then return nil, "Not an Enum string format" end

    local parts = {}
    for part in string.gmatch(enumString, "[^%.]+") do table.insert(parts, part) end

    if #parts < 3 then return nil, "Enum string format incorrect (e.g., Enum.Category.Item)" end

    local enumCategoryName = parts[2]
    local enumItemName = table.concat(parts, ".", 3) -- Handles cases like Enum.UserInputType.MouseButton1

    if Enum[enumCategoryName] then
        local enumCategory = Enum[enumCategoryName]
        if enumCategory[enumItemName] then
            return enumCategory[enumItemName]
        else
            return nil, ("Enum item '%s' not found in Enum.%s"):format(enumItemName, enumCategoryName)
        end
    else
        return nil, ("Enum category '%s' not found."):format(enumCategoryName)
    end
end

function ToolHelpers.TableLength(t)
    if type(t) ~= "table" then
        return 0
    end
    local count = 0
    for _ in pairs(t) do
        count = count + 1
    end
    return count
end

function ToolHelpers.ConvertTableToRobloxType(inputTable, propertyName, instance)
    if type(inputTable) ~= "table" then
        return inputTable, nil -- Not a table, no conversion needed
    end

    -- Infer type from property name (case-insensitive)
    local lowerPropName = string.lower(propertyName)

    if string.find(lowerPropName, "color") then -- Matches "Color", "BackgroundColor3", "TextColor3", etc.
        if inputTable.r ~= nil and inputTable.g ~= nil and inputTable.b ~= nil then
            local r, g, b = tonumber(inputTable.r), tonumber(inputTable.g), tonumber(inputTable.b)
            if r and g and b then
                return Color3.new(r, g, b), nil
            else
                return inputTable, "Invalid Color3 components: r, g, b must be numbers."
            end
        else
            return inputTable, "Missing r, g, or b fields for Color3."
        end
    elseif lowerPropName == "position" or lowerPropName == "size" or string.find(lowerPropName, "vector3") then
        -- Check if it's for a GUI object's Position/Size (UDim2) vs a Part's Position/Size (Vector3)
        local isGui = false
        if instance then
            pcall(function() if instance:IsA("GuiObject") or instance:IsA("GuiBase2d") then isGui = true end end)
        end

        if isGui and (lowerPropName == "position" or lowerPropName == "size") then -- UDim2 for GuiObject
            if inputTable.x_scale ~= nil and inputTable.x_offset ~= nil and inputTable.y_scale ~= nil and inputTable.y_offset ~= nil then
                local xs, xo, ys, yo = tonumber(inputTable.x_scale), tonumber(inputTable.x_offset), tonumber(inputTable.y_scale), tonumber(inputTable.y_offset)
                if xs and xo and ys and yo then
                    return UDim2.new(xs, xo, ys, yo), nil
                else
                    return inputTable, "Invalid UDim2 components: x_scale, x_offset, y_scale, y_offset must be numbers."
                end
            else
                return inputTable, "Missing x_scale, x_offset, y_scale, or y_offset for UDim2."
            end
        elseif not isGui and (lowerPropName == "position" or lowerPropName == "size" or string.find(lowerPropName, "vector3")) then -- Vector3
            if inputTable.x ~= nil and inputTable.y ~= nil and inputTable.z ~= nil then
                local x, y, z = tonumber(inputTable.x), tonumber(inputTable.y), tonumber(inputTable.z)
                if x and y and z then
                    return Vector3.new(x, y, z), nil
                else
                    return inputTable, "Invalid Vector3 components: x, y, z must be numbers."
                end
            else
                return inputTable, "Missing x, y, or z fields for Vector3."
            end
        end
    elseif string.find(lowerPropName, "vector2") then
        if inputTable.x ~= nil and inputTable.y ~= nil then
            local x, y = tonumber(inputTable.x), tonumber(inputTable.y)
            if x and y then
                return Vector2.new(x, y), nil
            else
                return inputTable, "Invalid Vector2 components: x, y must be numbers."
            end
        else
            return inputTable, "Missing x or y fields for Vector2."
        end
    elseif string.find(lowerPropName, "udim2") then -- Explicit UDim2
        if inputTable.x_scale ~= nil and inputTable.x_offset ~= nil and inputTable.y_scale ~= nil and inputTable.y_offset ~= nil then
            local xs, xo, ys, yo = tonumber(inputTable.x_scale), tonumber(inputTable.x_offset), tonumber(inputTable.y_scale), tonumber(inputTable.y_offset)
            if xs and xo and ys and yo then
                return UDim2.new(xs, xo, ys, yo), nil
            else
                return inputTable, "Invalid UDim2 components: x_scale, x_offset, y_scale, y_offset must be numbers."
            end
        else
            return inputTable, "Missing x_scale, x_offset, y_scale, or y_offset for UDim2."
        end
    elseif string.find(lowerPropName, "udim") then -- Catch UDim (single scale/offset)
        if inputTable.scale ~= nil and inputTable.offset ~= nil then
            local s, o = tonumber(inputTable.scale), tonumber(inputTable.offset)
            if s and o then
                return UDim.new(s, o), nil
            else
                return inputTable, "Invalid UDim components: scale, offset must be numbers."
            end
        else
            return inputTable, "Missing scale or offset fields for UDim."
        end
    elseif string.find(lowerPropName, "rect") then
         if inputTable.min_x ~= nil and inputTable.min_y ~= nil and inputTable.max_x ~= nil and inputTable.max_y ~= nil then
            local minx, miny, maxx, maxy = tonumber(inputTable.min_x), tonumber(inputTable.min_y), tonumber(inputTable.max_x), tonumber(inputTable.max_y)
            if minx and miny and maxx and maxy then
                return Rect.new(minx, miny, maxx, maxy), nil
            else
                return inputTable, "Invalid Rect components: min_x, min_y, max_x, max_y must be numbers."
            end
        else
            return inputTable, "Missing min_x, min_y, max_x, or max_y for Rect."
        end
    elseif string.find(lowerPropName, "numberrange") then
        if inputTable.min_value ~= nil and inputTable.max_value ~= nil then
            local minVal, maxVal = tonumber(inputTable.min_value), tonumber(inputTable.max_value)
            if minVal and maxVal then
                return NumberRange.new(minVal, maxVal), nil
            else
                return inputTable, "Invalid NumberRange components: min_value, max_value must be numbers."
            end
        else
            return inputTable, "Missing min_value or max_value for NumberRange."
        end
<<<<<<< HEAD
    elseif string.find(lowerPropName, "brickcolor") or string.find(lowerPropName, "teamcolor") then
        if inputTable.name and type(inputTable.name) == "string" then
            local success, result = pcall(BrickColor.new, inputTable.name)
            if success then return result, nil else return inputTable, "Invalid BrickColor name: " .. tostring(result) end
        elseif inputTable.number and type(inputTable.number) == "number" then
            local success, result = pcall(BrickColor.new, inputTable.number)
            if success then return result, nil else return inputTable, "Invalid BrickColor number: " .. tostring(result) end
        elseif inputTable.r ~= nil and inputTable.g ~= nil and inputTable.b ~= nil then
            local r, g, b = tonumber(inputTable.r), tonumber(inputTable.g), tonumber(inputTable.b)
            if r and g and b then
                -- Assuming r,g,b are 0-1 for palette usage
                local col3 = Color3.new(r,g,b)
                return BrickColor.palette(col3.r, col3.g, col3.b), nil
            else
                return inputTable, "Invalid BrickColor components: r, g, b must be numbers (0-1 range for palette)."
            end
        else
            return inputTable, "Missing 'name', 'number', or {r,g,b} fields for BrickColor."
        end
    elseif string.find(lowerPropName, "cframe") or string.find(lowerPropName, "cf") or string.find(lowerPropName, "transform") or string.find(lowerPropName, "pivot") then
        local x,y,z = tonumber(inputTable.x), tonumber(inputTable.y), tonumber(inputTable.z)
        local lx,ly,lz = tonumber(inputTable.lookAt_x), tonumber(inputTable.lookAt_y), tonumber(inputTable.lookAt_z)
        local r00,r01,r02 = tonumber(inputTable.r00), tonumber(inputTable.r01), tonumber(inputTable.r02)
        local r10,r11,r12 = tonumber(inputTable.r10), tonumber(inputTable.r11), tonumber(inputTable.r12)
        local r20,r21,r22 = tonumber(inputTable.r20), tonumber(inputTable.r21), tonumber(inputTable.r22)

        if x and y and z then
            if lx and ly and lz and not (r00 or r01 or r02 or r10 or r11 or r12 or r20 or r21 or r22) then -- Position and LookAt
                return CFrame.new(Vector3.new(x,y,z), Vector3.new(lx,ly,lz)), nil
            elseif r00 and r01 and r02 and r10 and r11 and r12 and r20 and r21 and r22 and not (lx or ly or lz) then -- Position and Matrix
                return CFrame.new(x,y,z, r00,r01,r02, r10,r11,r12, r20,r21,r22), nil
            elseif not (lx or ly or lz or r00 or r01 or r02 or r10 or r11 or r12 or r20 or r21 or r22) then -- Position only
                return CFrame.new(x,y,z), nil
            else
                return inputTable, "Invalid combination of CFrame components. Provide (x,y,z) OR (x,y,z + lookAt_x,y,z) OR (x,y,z + all 9 rXX matrix components)."
            end
        else
            return inputTable, "Missing x,y,z components for CFrame."
        end
    elseif string.find(lowerPropName, "numbersequence") then
        if type(inputTable) == "table" and #inputTable > 0 then -- Check if it's an array
            local keypoints = {}
            for i, kpTable in ipairs(inputTable) do
                if type(kpTable) == "table" and kpTable.time ~= nil and kpTable.value ~= nil then
                    local t, v = tonumber(kpTable.time), tonumber(kpTable.value)
                    local e = tonumber(kpTable.envelope) -- Envelope is optional, defaults to 0 if nil for NumberSequenceKeypoint.new
                    if t and v then
                        if e == nil then e = 0 end -- Default envelope for NumberSequenceKeypoint
                        table.insert(keypoints, NumberSequenceKeypoint.new(t, v, e))
                    else
                        return inputTable, ("Invalid NumberSequence keypoint at index %d: time, value must be numbers."):format(i)
                    end
                else
                    return inputTable, ("Malformed NumberSequence keypoint at index %d: must be a table with time, value fields."):format(i)
                end
            end
            if #keypoints > 0 then
                local success, result = pcall(NumberSequence.new, keypoints)
                if success then return result, nil else return inputTable, "Error creating NumberSequence: " .. tostring(result) end
            else
                return inputTable, "No valid keypoints found for NumberSequence."
            end
        else
            return inputTable, "NumberSequence input must be an array of keypoint tables {{time=t, value=v, envelope=e}, ...}."
        end
    elseif string.find(lowerPropName, "colorsequence") then
        if type(inputTable) == "table" and #inputTable > 0 then -- Check if it's an array
            local keypoints = {}
            for i, kpTable in ipairs(inputTable) do
                if type(kpTable) == "table" and kpTable.time ~= nil and type(kpTable.value) == "table" then
                    local t = tonumber(kpTable.time)
                    local valTable = kpTable.value
                    if t ~= nil and valTable.r ~= nil and valTable.g ~= nil and valTable.b ~= nil then
                        local r, g, b = tonumber(valTable.r), tonumber(valTable.g), tonumber(valTable.b)
                        if r and g and b then
                            table.insert(keypoints, ColorSequenceKeypoint.new(t, Color3.new(r,g,b)))
                        else
                            return inputTable, ("Invalid Color3 components in ColorSequence keypoint at index %d: r,g,b must be numbers."):format(i)
                        end
                    else
                        return inputTable, ("Invalid ColorSequence keypoint at index %d: time must be a number, value must be a Color3-like table {r,g,b}."):format(i)
                    end
                else
                    return inputTable, ("Malformed ColorSequence keypoint at index %d: must be a table with time (number) and value (Color3 table) fields."):format(i)
                end
            end
            if #keypoints > 0 then
                local success, result = pcall(ColorSequence.new, keypoints)
                if success then return result, nil else return inputTable, "Error creating ColorSequence: " .. tostring(result) end
            else
                return inputTable, "No valid keypoints found for ColorSequence."
            end
        else
            return inputTable, "ColorSequence input must be an array of keypoint tables {{time=t, value={r,g,b}}, ...}."
        end
    elseif string.find(lowerPropName, "physicalproperties") or string.find(lowerPropName, "customphysicalproperties") then
        if inputTable.material_enum_name and type(inputTable.material_enum_name) == "string" then
            local matEnum, err = ToolHelpers.StringToEnum(inputTable.material_enum_name)
            if matEnum and typeof(matEnum) == "EnumItem" and matEnum.EnumType == Enum.Material then
                return PhysicalProperties.new(matEnum), nil
            else
                return inputTable, "Invalid 'material_enum_name': " .. (err or "must be a valid Enum.Material string (e.g., 'Enum.Material.Plastic').")
            end
        elseif inputTable.density ~= nil or inputTable.friction ~= nil or inputTable.elasticity ~= nil then -- Allow partial for custom
            local d = tonumber(inputTable.density)
            local f = tonumber(inputTable.friction)
            local e = tonumber(inputTable.elasticity)
            local fw = tonumber(inputTable.friction_weight)
            local ew = tonumber(inputTable.elasticity_weight)
            -- PhysicalProperties constructor can take (density, friction, elasticity, frictionWeight, elasticityWeight)
            -- Or (materialEnum). If custom, it seems to prefer all values.
            -- For flexibility, let's try to call it with what's provided, but this might error if not all are there.
            -- A safer approach for custom if not all are provided is to not convert.
            -- However, the prompt implies if any custom is given, all are needed (or use defaults).
            -- Let's assume if one custom is given, the user intends custom props.
            -- Roblox default constructor for PhysicalProperties.new() uses (0.7, 0.3, 0.5, 1, 1) if no args.
            -- If some are provided, we should probably provide all five, using defaults for missing ones.
            if d == nil and f == nil and e == nil and fw == nil and ew == nil then
                 return inputTable, "No valid numeric components for PhysicalProperties provided (density, friction, elasticity, friction_weight, elasticity_weight)."
            end

            -- Using default values for any nil custom properties
            local density = d or 0.7
            local friction = f or 0.3
            local elasticity = e or 0.5
            local frictionWeight = fw or 1
            local elasticityWeight = ew or 1

            return PhysicalProperties.new(density, friction, elasticity, frictionWeight, elasticityWeight), nil
        else
            return inputTable, "For PhysicalProperties, provide 'material_enum_name' OR custom properties (density, friction, elasticity, friction_weight, elasticity_weight)."
        end
=======
>>>>>>> 2b9b8d82
    end

    -- If no specific conversion rule matched, return the original table
    return inputTable, nil
end

return ToolHelpers<|MERGE_RESOLUTION|>--- conflicted
+++ resolved
@@ -294,7 +294,7 @@
         else
             return inputTable, "Missing min_value or max_value for NumberRange."
         end
-<<<<<<< HEAD
+
     elseif string.find(lowerPropName, "brickcolor") or string.find(lowerPropName, "teamcolor") then
         if inputTable.name and type(inputTable.name) == "string" then
             local success, result = pcall(BrickColor.new, inputTable.name)
@@ -427,8 +427,7 @@
         else
             return inputTable, "For PhysicalProperties, provide 'material_enum_name' OR custom properties (density, friction, elasticity, friction_weight, elasticity_weight)."
         end
-=======
->>>>>>> 2b9b8d82
+
     end
 
     -- If no specific conversion rule matched, return the original table
