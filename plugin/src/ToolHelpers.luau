-- ToolHelpers.luau
local ToolHelpers = {}

local HttpService = game:GetService("HttpService")

-- Helper to safely decode JSON
function ToolHelpers.SafeJsonDecode(jsonString)
    local success, result = pcall(function()
        return HttpService:JSONDecode(jsonString)
    end)
    if success then
        return result
    else
        return nil, "Error decoding JSON: " .. tostring(result)
    end
end

-- Helper to safely encode to JSON
function ToolHelpers.SafeJsonEncode(data)
    local success, result = pcall(function()
        return HttpService:JSONEncode(data)
    end)
    if success then
        return result
    else
        return nil, "Error encoding to JSON: " .. tostring(result)
    end
end

function ToolHelpers.FindInstanceByPath(pathString)
    if not pathString or type(pathString) ~= "string" or pathString == "" then
        return nil, "Path is nil, not a string, or empty."
    end

    local lowerPath = string.lower(pathString)
    if lowerPath == "workspace" then return workspace, nil end
    if lowerPath == "lighting" then return game:GetService("Lighting"), nil end
    if lowerPath == "soundservice" then return game:GetService("SoundService"), nil end
    if lowerPath == "replicatedstorage" then return game:GetService("ReplicatedStorage"), nil end
    if lowerPath == "serverstorage" then return game:GetService("ServerStorage"), nil end
    if lowerPath == "serverplayers" or lowerPath == "players" then return game:GetService("Players"), nil end
    if lowerPath == "starterplayer" then return game:GetService("StarterPlayer"), nil end
    if lowerPath == "starterplayerscripts" then return game:GetService("StarterPlayer").StarterPlayerScripts, nil end
    if lowerPath == "startercharacterscripts" then return game:GetService("StarterPlayer").StarterCharacterScripts, nil end
    if lowerPath == "startergui" then return game:GetService("StarterGui"), nil end
    if lowerPath == "starterpack" then return game:GetService("StarterPack"), nil end
    if lowerPath == "serverscriptservice" then return game:GetService("ServerScriptService"), nil end
    if lowerPath == "teams" then return game:GetService("Teams"), nil end
    if lowerPath == "textchatservice" then return game:GetService("TextChatService"), nil end
    if lowerPath == "userinputservice" then return game:GetService("UserInputService"), nil end
     -- Path for PlayerGui typically needs player name, e.g. "Players.LocalPlayer.PlayerGui"
    -- However, if just "PlayerGui" is passed for a ScreenGui, some tools might try to resolve LocalPlayer.PlayerGui.
    -- For direct access, a full path is better. This helper won't assume LocalPlayer here.


    local current = game
    for part in string.gmatch(pathString, "[^%.]+") do
        if not current or typeof(current) ~= "Instance" then
             return nil, "Invalid path segment: " .. part .. " - parent is not an Instance or nil."
        end
        current = current:FindFirstChild(part)
        if not current then
            return nil, "Instance not found at segment: " .. part .. " in path " .. pathString
        end
    end
    return current
end

function ToolHelpers.JsonToRobloxValue(jsonValue, targetTypeHint) -- targetTypeHint is not used yet, but could be for disambiguation
    if jsonValue == nil then return nil, "Input jsonValue is nil" end
    local valueType = type(jsonValue)

    if valueType == "table" then
        -- Vector3: { "x": number, "y": number, "z": number }
        if jsonValue.x ~= nil and jsonValue.y ~= nil and jsonValue.z ~= nil and jsonValue.w == nil and #jsonValue == 0 then -- #jsonValue to avoid arrays
            -- Check if all values are numbers
            if type(jsonValue.x) == "number" and type(jsonValue.y) == "number" and type(jsonValue.z) == "number" then
                 return Vector3.new(jsonValue.x, jsonValue.y, jsonValue.z), nil
            end
        -- UDim2: { "scale_x": number, "offset_x": number, "scale_y": number, "offset_y": number }
        elseif jsonValue.scale_x ~= nil and jsonValue.offset_x ~= nil and jsonValue.scale_y ~= nil and jsonValue.offset_y ~= nil and #jsonValue == 0 then
            if type(jsonValue.scale_x) == "number" and type(jsonValue.offset_x) == "number" and type(jsonValue.scale_y) == "number" and type(jsonValue.offset_y) == "number" then
                return UDim2.new(jsonValue.scale_x, jsonValue.offset_x, jsonValue.scale_y, jsonValue.offset_y), nil
            end
        -- Color3: { "r": number, "g": number, "b": number } (values 0-1)
        elseif jsonValue.r ~= nil and jsonValue.g ~= nil and jsonValue.b ~= nil and #jsonValue == 0 then
            if type(jsonValue.r) == "number" and type(jsonValue.g) == "number" and type(jsonValue.b) == "number" then
                return Color3.new(jsonValue.r, jsonValue.g, jsonValue.b), nil
            end
        -- CFrame: { "position": {"x":0,"y":0,"z":0}, "orientation": {"x":0,"y":0,"z":0_degrees}}
        elseif jsonValue.position and jsonValue.orientation and #jsonValue == 0 then
            if type(jsonValue.position) == "table" and type(jsonValue.orientation) == "table" and
               type(jsonValue.position.x) == "number" and type(jsonValue.position.y) == "number" and type(jsonValue.position.z) == "number" and
               type(jsonValue.orientation.x) == "number" and type(jsonValue.orientation.y) == "number" and type(jsonValue.orientation.z) == "number" then
                local pos = Vector3.new(jsonValue.position.x, jsonValue.position.y, jsonValue.position.z)
                local orient = jsonValue.orientation
                return CFrame.new(pos) * CFrame.Angles(math.rad(orient.x), math.rad(orient.y), math.rad(orient.z)), nil
            end
        -- ColorSequence: {start_color, end_color} or {keys=[{time,value={r,g,b}}]}
        elseif (jsonValue.start_color and jsonValue.end_color) or (jsonValue.keys and targetTypeHint == "ColorSequence") then
            if jsonValue.keys then -- Full format
                local keypoints = {}
                for _, keyData in ipairs(jsonValue.keys) do
                    if type(keyData.time) == "number" and type(keyData.value) == "table" then
                        local colorVal, err = ToolHelpers.JsonToRobloxValue(keyData.value, "Color3") -- Hint for Color3
                        if err then return nil, "Error in ColorSequence key value: " .. err end
                        if typeof(colorVal) == "Color3" then
                            table.insert(keypoints, ColorSequenceKeypoint.new(keyData.time, colorVal))
                        else
                            return nil, "Invalid Color3 value in ColorSequence key"
                        end
                    end
                end
                if #keypoints > 0 then return ColorSequence.new(keypoints), nil
                else return nil, "No valid keypoints found for ColorSequence" -- Or handle as partial success? For now, error.
                end
            elseif jsonValue.start_color and jsonValue.end_color then -- Simplified format
                local startColor, startErr = ToolHelpers.JsonToRobloxValue(jsonValue.start_color, "Color3")
                if startErr then return nil, "Error in ColorSequence start_color: " .. startErr end
                local endColor, endErr = ToolHelpers.JsonToRobloxValue(jsonValue.end_color, "Color3")
                if endErr then return nil, "Error in ColorSequence end_color: " .. endErr end

                if typeof(startColor) == "Color3" and typeof(endColor) == "Color3" then
                    return ColorSequence.new({ColorSequenceKeypoint.new(0, startColor), ColorSequenceKeypoint.new(1, endColor)}), nil
                else
                    return nil, "Invalid start or end color for simplified ColorSequence"
                end
            end
        -- NumberSequence: {start_value, end_value} or {keys=[{time,value=num}]}
        elseif (jsonValue.start_value ~=nil and jsonValue.end_value ~=nil) or (jsonValue.keys and targetTypeHint == "NumberSequence") then
             if jsonValue.keys then -- Full format
                local keypoints = {}
                for _, keyData in ipairs(jsonValue.keys) do
                    if type(keyData.time) == "number" and type(keyData.value) == "number" then
                        table.insert(keypoints, NumberSequenceKeypoint.new(keyData.time, keyData.value))
                    end
                end
                if #keypoints > 0 then return NumberSequence.new(keypoints), nil
                else return nil, "No valid keypoints found for NumberSequence"
                end
            elseif jsonValue.start_value ~= nil and jsonValue.end_value ~= nil then -- Simplified format
                 if type(jsonValue.start_value) == "number" and type(jsonValue.end_value) == "number" then
                    return NumberSequence.new({NumberSequenceKeypoint.new(0, jsonValue.start_value), NumberSequenceKeypoint.new(1, jsonValue.end_value)}), nil
                else
                    return nil, "Invalid start_value or end_value for simplified NumberSequence"
                end
            end
        end
        -- If it's an array-like table, recursively convert its elements
        if #jsonValue > 0 and not (jsonValue.x and jsonValue.y and jsonValue.z) and not (jsonValue.r and jsonValue.g and jsonValue.b) and not (jsonValue.scale_x and jsonValue.offset_x) then -- Avoid re-processing known dicts
            local newTable = {}
            for i, v in ipairs(jsonValue) do
                local value, err = ToolHelpers.JsonToRobloxValue(v) -- Recursive call for elements
                if err then
                    return nil, "Error converting element at index " .. i .. ": " .. err
                end
                newTable[i] = value
            end
            return newTable, nil
        end
        -- If it's a dictionary-like table, recursively convert its values (keys assumed to be strings)
        local newDict = {}
        for k, v in pairs(jsonValue) do
            local value, err = ToolHelpers.JsonToRobloxValue(v) -- Recursive call for values
            if err then
                return nil, "Error converting value for key '" .. tostring(k) .. "': " .. err
            end
            newDict[k] = value
        end
        return newDict, nil

    elseif valueType == "string" then
        -- Enum: "Enum.Material.Plastic"
        if string.sub(jsonValue, 1, 5) == "Enum." then
            local enumItem, err = ToolHelpers.StringToEnum(jsonValue)
            if not enumItem then
                -- print("JsonToRobloxValue: Error parsing enum string '" .. jsonValue .. "': " .. (err or "Unknown error")) -- Optional: remove print
                return nil, err -- Propagate the error
            end
            return enumItem, nil -- Success, no error
        end
    end
    return jsonValue, nil -- Return as is if no conversion rule matched (e.g. string, number, boolean)
end

function ToolHelpers.RobloxValueToJson(robloxValue)
    if robloxValue == nil then return nil end
    local robloxType = typeof(robloxValue)

    if robloxType == "BrickColor" then
        return robloxValue.Name
    elseif robloxType == "Color3" then
        return {r=robloxValue.R, g=robloxValue.G, b=robloxValue.B}
    elseif robloxType == "ColorSequence" then
        local keypointsJson = {}
        for _, kp in ipairs(robloxValue.Keypoints) do
            table.insert(keypointsJson, {time = kp.Time, value = ToolHelpers.RobloxValueToJson(kp.Value)})
        end
        return {keys = keypointsJson}
    elseif robloxType == "CFrame" then
        local pos = robloxValue.Position
        -- Ensure XYZ order for output orientation degrees
        local ex, ey, ez = robloxValue:ToEulerAnglesXYZ()
        return {
            position = {x=pos.X, y=pos.Y, z=pos.Z},
            orientation = {x=math.deg(ex), y=math.deg(ey), z=math.deg(ez)}
        }
    elseif robloxType == "Font" then
        return {
            family = robloxValue.Family,
            weight = tostring(robloxValue.Weight),
            style = tostring(robloxValue.Style)
            -- Add other properties like CachedFaceId if needed, for now keep it simple
        }
    elseif robloxType == "NumberRange" then
        return {min = robloxValue.Min, max = robloxValue.Max}
    elseif robloxType == "NumberSequence" then
        local keypointsJson = {}
        for _, kp in ipairs(robloxValue.Keypoints) do
            table.insert(keypointsJson, {time = kp.Time, value = kp.Value}) -- Value is already a number
        end
        return {keys = keypointsJson}
    elseif robloxType == "PhysicalProperties" then
        return {
            density = robloxValue.Density,
            friction = robloxValue.Friction,
            elasticity = robloxValue.Elasticity,
            friction_weight = robloxValue.FrictionWeight,
            elasticity_weight = robloxValue.ElasticityWeight
        }
    elseif robloxType == "Rect" then
        return {
            min_x = robloxValue.Min.X,
            min_y = robloxValue.Min.Y,
            max_x = robloxValue.Max.X,
            max_y = robloxValue.Max.Y
        }
    elseif robloxType == "UDim2" then
        return {scale_x=robloxValue.X.Scale, offset_x=robloxValue.X.Offset, scale_y=robloxValue.Y.Scale, offset_y=robloxValue.Y.Offset}
    elseif robloxType == "Vector2" then
        return {x = robloxValue.X, y = robloxValue.Y}
    elseif robloxType == "Vector3" then
        return {x=robloxValue.X, y=robloxValue.Y, z=robloxValue.Z}
    elseif string.find(robloxType, "EnumItem") == 1 or string.find(robloxType, "Enum") == 1 then -- typeof can return "EnumItem" or "Enum.Material" etc.
        return tostring(robloxValue)
    elseif robloxType == "Instance" then
        return robloxValue:GetFullName()
    elseif robloxType == "table" then
        -- Check if it's an array-like table
        if #robloxValue > 0 and robloxValue[1] ~= nil then
            local jsonArray = {}
            for i = 1, #robloxValue do
                jsonArray[i] = ToolHelpers.RobloxValueToJson(robloxValue[i])
            end
            return jsonArray
        else -- Treat as dictionary
            local jsonMap = {}
            for k, v in pairs(robloxValue) do
                -- Convert all keys to strings for JSON compatibility
                jsonMap[tostring(k)] = ToolHelpers.RobloxValueToJson(v)
            end
            return jsonMap
        end
    -- Fallback for other Roblox userdata types not explicitly handled
    -- This check aims to capture Roblox-specific types that are not basic Lua types or Instances
    elseif string.find(robloxType, "Instance") == nil and -- Exclude Instances (already handled)
        robloxType ~= "string" and robloxType ~= "number" and robloxType ~= "boolean" and
        robloxType ~= "table" and robloxType ~= "nil" and robloxType ~= "function" and robloxType ~= "thread" and robloxType ~= "userdata" -- Exclude basic Lua types
    then
        return tostring(robloxValue) -- Serialize as a string representation
    end
    -- Return basic types (string, number, boolean) or nil as is
    return robloxValue
end

-- Standard response formatters

<<<<<<< HEAD
local ConvertLuaDataToReadableString
function ConvertLuaDataToReadableString(value, indentLevel, visitedTables)
    indentLevel = indentLevel or 0
    visitedTables = visitedTables or {}
    local valueType = typeof(value) -- Use typeof for Roblox types

    if value == nil then
        return "nil"
    elseif valueType == "string" then
        return "\"" .. value .. "\"" -- Enclose strings in quotes for clarity
    elseif valueType == "number" or valueType == "boolean" then
        return tostring(value)
    elseif valueType == "Instance" then
        return ("Instance %s ('%s')"):format(value.ClassName, value.Name)
    elseif valueType == "Vector3" then
        return ("Vector3(%.2f, %.2f, %.2f)"):format(value.X, value.Y, value.Z)
    elseif valueType == "Color3" then
        return ("Color3(%.2f, %.2f, %.2f)"):format(value.R, value.G, value.B)
    elseif valueType == "CFrame" then
        local pos = value.Position
        local ex, ey, ez = value:ToEulerAnglesXYZ()
        return ("CFrame(Pos: (%.2f, %.2f, %.2f), OrientXYZ: (%.1f, %.1f, %.1f) deg)"):format(pos.X, pos.Y, pos.Z, math.deg(ex), math.deg(ey), math.deg(ez))
    elseif valueType == "UDim2" then
        return ("UDim2({%.1f, %d}, {%.1f, %d})"):format(value.X.Scale, value.X.Offset, value.Y.Scale, value.Y.Offset)
     elseif string.match(valueType, "^Enum") then -- Matches Enum.Material, Enum.KeyCode, etc.
        return tostring(value) -- Enums have a good tostring output e.g. "Enum.Material.Plastic"
    elseif type(value) == "table" then -- Check Lua type for table
        if visitedTables[value] then
            return "[Cyclic Table]"
        end
        visitedTables[value] = true

        local parts = {}
        local isArray = #value > 0 and value[1] ~= nil -- Basic array check
        local count = 0
        for k, v_val in pairs(value) do
            count = count + 1
            if indentLevel > 1 and count > 5 then -- Limit elements shown for deeply nested or large tables in summaries
                 table.insert(parts, "...")
                break
            end
            local keyStr
            if isArray and type(k) == "number" then
                keyStr = "" -- Don't show numeric indices for arrays in summary
            else
                keyStr = ConvertLuaDataToReadableString(k, indentLevel + 1, visitedTables) .. ": "
            end
            table.insert(parts, keyStr .. ConvertLuaDataToReadableString(v_val, indentLevel + 1, visitedTables))
        end

        visitedTables[value] = nil -- Remove after processing this table's scope

        if isArray then
            if count == 0 then return "{}" end
            return "{ " .. table.concat(parts, ", ") .. (" } (%d items)"):format(count)
        else
            if count == 0 then return "{}" end
            return "{ " .. table.concat(parts, ", ") .. " }"
=======
local function FormatTableToStringRecursive(tbl, indentLevel)
    local strParts = {}
    local indentString = string.rep("  ", indentLevel)

    if indentLevel > 3 then -- Limit recursion depth to prevent infinite loops with cyclic tables
        table.insert(strParts, indentString .. "{ ...cyclic table... }")
        return table.concat(strParts)
    end

    for k, v in pairs(tbl) do
        local keyStr = tostring(k)
        local valueStr
        if type(v) == "table" then
            valueStr = FormatTableToStringRecursive(v, indentLevel + 1)
            if indentLevel == 0 then -- Add newline for top-level table elements if they are tables
                 table.insert(strParts, indentString .. keyStr .. " = {\n" .. valueStr .. "\n" .. indentString .. "}")
            else
                 table.insert(strParts, indentString .. keyStr .. " = {\n" .. valueStr .. "\n" .. indentString .. "}")
            end
        elseif type(v) == "string" then
            valueStr = "\"" .. tostring(v) .. "\""
            table.insert(strParts, indentString .. keyStr .. " = " .. valueStr)
        elseif type(v) == "Instance" then
            valueStr = "\"" .. v:GetFullName() .. "\" (Instance)"
            table.insert(strParts, indentString .. keyStr .. " = " .. valueStr)
        else
            valueStr = tostring(v)
            table.insert(strParts, indentString .. keyStr .. " = " .. valueStr)
>>>>>>> 632fb078
        end
    else
        -- For other Roblox UserData types or unknown types
        return tostring(value) .. (" (type: %s)"):format(valueType)
    end
<<<<<<< HEAD
end

function ToolHelpers.FormatSuccessResult(data)
    -- The goal is a human-readable summary, so ConvertLuaDataToReadableString is called at top level.
    -- indentLevel 0, and new visitedTables set for each top-level call.
    local responseText = ConvertLuaDataToReadableString(data, 0, {})
    return { content = { { type = "text", text = responseText } }, isError = false }
=======
    if indentLevel == 0 then
        return "{\n" .. table.concat(strParts, ",\n") .. "\n}"
    else
        return table.concat(strParts, ",\n")
    end
end

function ToolHelpers.FormatSuccessResult(data)
    local plain_string_representation
    local dataType = type(data)

    if dataType == "table" then
        plain_string_representation = FormatTableToStringRecursive(data, 0)
    elseif dataType == "string" or dataType == "number" or dataType == "boolean" then
        plain_string_representation = tostring(data)
    elseif data == nil then
        plain_string_representation = "nil"
    else
        -- For other types like Instance, UserData, etc.
        plain_string_representation = tostring(data)
    end

    return { content = { { type = "text", text = plain_string_representation } }, isError = false }
>>>>>>> 632fb078
end

function ToolHelpers.FormatErrorResult(errorMessageString, _errorType) -- _errorType is not used in the new format
    return { content = { { type = "text", text = errorMessageString or "An unspecified error occurred." } }, isError = true }
end

function ToolHelpers.StringToEnum(enumString)
    if type(enumString) ~= "string" then return nil, "Input not a string" end
    if string.sub(enumString, 1, 5) ~= "Enum." then return nil, "Not an Enum string format" end

    local parts = {}
    for part in string.gmatch(enumString, "[^%.]+") do table.insert(parts, part) end

    if #parts < 3 then return nil, "Enum string format incorrect (e.g., Enum.Category.Item)" end

    local enumCategoryName = parts[2]
    local enumItemName = table.concat(parts, ".", 3) -- Handles cases like Enum.UserInputType.MouseButton1

    if Enum[enumCategoryName] then
        local enumCategory = Enum[enumCategoryName]
        if enumCategory[enumItemName] then
            return enumCategory[enumItemName]
        else
            return nil, ("Enum item '%s' not found in Enum.%s"):format(enumItemName, enumCategoryName)
        end
    else
        return nil, ("Enum category '%s' not found."):format(enumCategoryName)
    end
end

function ToolHelpers.TableLength(t)
    if type(t) ~= "table" then
        return 0
    end
    local count = 0
    for _ in pairs(t) do
        count = count + 1
    end
    return count
end

return ToolHelpers<|MERGE_RESOLUTION|>--- conflicted
+++ resolved
@@ -275,7 +275,7 @@
 
 -- Standard response formatters
 
-<<<<<<< HEAD
+
 local ConvertLuaDataToReadableString
 function ConvertLuaDataToReadableString(value, indentLevel, visitedTables)
     indentLevel = indentLevel or 0
@@ -334,42 +334,13 @@
         else
             if count == 0 then return "{}" end
             return "{ " .. table.concat(parts, ", ") .. " }"
-=======
-local function FormatTableToStringRecursive(tbl, indentLevel)
-    local strParts = {}
-    local indentString = string.rep("  ", indentLevel)
-
-    if indentLevel > 3 then -- Limit recursion depth to prevent infinite loops with cyclic tables
-        table.insert(strParts, indentString .. "{ ...cyclic table... }")
-        return table.concat(strParts)
-    end
-
-    for k, v in pairs(tbl) do
-        local keyStr = tostring(k)
-        local valueStr
-        if type(v) == "table" then
-            valueStr = FormatTableToStringRecursive(v, indentLevel + 1)
-            if indentLevel == 0 then -- Add newline for top-level table elements if they are tables
-                 table.insert(strParts, indentString .. keyStr .. " = {\n" .. valueStr .. "\n" .. indentString .. "}")
-            else
-                 table.insert(strParts, indentString .. keyStr .. " = {\n" .. valueStr .. "\n" .. indentString .. "}")
-            end
-        elseif type(v) == "string" then
-            valueStr = "\"" .. tostring(v) .. "\""
-            table.insert(strParts, indentString .. keyStr .. " = " .. valueStr)
-        elseif type(v) == "Instance" then
-            valueStr = "\"" .. v:GetFullName() .. "\" (Instance)"
-            table.insert(strParts, indentString .. keyStr .. " = " .. valueStr)
-        else
-            valueStr = tostring(v)
-            table.insert(strParts, indentString .. keyStr .. " = " .. valueStr)
->>>>>>> 632fb078
+
         end
     else
         -- For other Roblox UserData types or unknown types
         return tostring(value) .. (" (type: %s)"):format(valueType)
     end
-<<<<<<< HEAD
+
 end
 
 function ToolHelpers.FormatSuccessResult(data)
@@ -377,31 +348,7 @@
     -- indentLevel 0, and new visitedTables set for each top-level call.
     local responseText = ConvertLuaDataToReadableString(data, 0, {})
     return { content = { { type = "text", text = responseText } }, isError = false }
-=======
-    if indentLevel == 0 then
-        return "{\n" .. table.concat(strParts, ",\n") .. "\n}"
-    else
-        return table.concat(strParts, ",\n")
-    end
-end
-
-function ToolHelpers.FormatSuccessResult(data)
-    local plain_string_representation
-    local dataType = type(data)
-
-    if dataType == "table" then
-        plain_string_representation = FormatTableToStringRecursive(data, 0)
-    elseif dataType == "string" or dataType == "number" or dataType == "boolean" then
-        plain_string_representation = tostring(data)
-    elseif data == nil then
-        plain_string_representation = "nil"
-    else
-        -- For other types like Instance, UserData, etc.
-        plain_string_representation = tostring(data)
-    end
-
-    return { content = { { type = "text", text = plain_string_representation } }, isError = false }
->>>>>>> 632fb078
+
 end
 
 function ToolHelpers.FormatErrorResult(errorMessageString, _errorType) -- _errorType is not used in the new format
